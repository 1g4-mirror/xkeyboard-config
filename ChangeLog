<<<<<<< HEAD
2008-09-24  Sergey Udaltsov

	* rules/base.xml.in: all descriptions are prefixed with underscore,
	to make them translatable,
	http://bugs.freedesktop.org/show_bug.cgi?id=17587
=======
2008-09-19  Sergey Udaltsov

	* keycodes/evdev, symbols/inet: fixed evdev for abnt2 and jp106
	http://bugs.freedesktop.org/show_bug.cgi?id=17656
>>>>>>> 710752e4

2008-09-18  Sergey Udaltsov

	* rules/base.o_s.part, rules/base.xml.in: more mismatches fixed,
	http://bugs.freedesktop.org/show_bug.cgi?id=17622

2008-09-17  Sergey Udaltsov

	* rules/base.o_s.part, rules/base.xml.in: fixed mismatch,
	http://bugs.freedesktop.org/show_bug.cgi?id=17622

2008-09-15  Sergey Udaltsov

	* rules/base.o_s.part, rules/base.xml.in, symbols/capslock,
	symbols/cz: added cz(ucw) and couple of options,
	http://bugs.freedesktop.org/show_bug.cgi?id=17587
	* rules/base.xml.in, symbols/gr: updated greek variants,
	http://bugs.freedesktop.org/show_bug.cgi?id=17459

2008-09-12  Sergey Udaltsov

	* geometry/pc: added another pc geometry, with L-shaped Enter,
	http://bugs.freedesktop.org/show_bug.cgi?id=17513

2008-09-10  Sergey Udaltsov

	* rules/base.lists.part, rules/base.xml.in, symbols/inet: added model
	sven303, http://bugs.freedesktop.org/show_bug.cgi?id=17518

2008-09-02  Sergey Udaltsov

	* symbols/inet: fixed fscaa1667g,
	http://bugs.freedesktop.org/show_bug.cgi?id=17389
	* symbols/fr: fixed invalid keysym,
	http://bugs.freedesktop.org/show_bug.cgi?id=17388
	* rules/base.xml.in: some fixes for minor issues
	* rules/base.xml.in, symbols/gb: added gb(dvorakukp),
	http://bugs.freedesktop.org/show_bug.cgi?id=17370

2008-08-16  Sergey Udaltsov

	* rules/evdev.m_k.part, rules/evdev.m_s.part, keycodes/evdev,
	po/POTFILES.in, po/xkeyboard-config.pot, rules/Makefile.am: implement
	special ruleset for evdev driver
	* added missing chars to Gurmukhi,
	http://bugs.freedesktop.org/show_bug.cgi?id=17163

2008-08-06  Sergey Udaltsov

	* compat/Makefile.am, geometry/Makefile.am, keycodes/Makefile.am,
	keymap/Makefile.am, rules/compat/Makefile.am, semantics/Makefile.am,
	symbols/Makefile.am, types/Makefile.am, xkbrules.am: improving the
	build, http://bugs.freedesktop.org/show_bug.cgi?id=17008

2008-08-03  Sergey Udaltsov

	* rules/compat/variantRename.lst: fixing compat rules for Romania,
	http://bugs.freedesktop.org/show_bug.cgi?id=16872
	* symbols/mt: fixed Maltese layout,
	http://bugs.freedesktop.org/show_bug.cgi?id=16966
	* symbols/fr: fixed fr(dvorak), making it legal
	http://bugs.freedesktop.org/show_bug.cgi?id=15407

2008-07-28  Sergey Udaltsov

	* rules/base.lists.part, rules/base.xml.in, symbols/inet: added
	ibm_spacesaver model,
	http://bugs.freedesktop.org/show_bug.cgi?id=16767

2008-07-22  Sergey Udaltsov

	* rules/base.xml.in: fixed typo,
	http://bugs.freedesktop.org/show_bug.cgi?id=16806

2008-07-20  Sergey Udaltsov

	* symbols/inet: fixed typo,
	http://bugs.freedesktop.org/show_bug.cgi?id=16752

2008-07-08  Sergey Udaltsov

	* symbols/us: fixing us(mac),
	https://bugs.freedesktop.org/show_bug.cgi?id=16641

2008-07-01  Sergey Udaltsov

	* symbols/is, rules/base.xml.in: added is(dvorak),
	https://bugs.freedesktop.org/show_bug.cgi?id=16557

2008-06-27  Sergey Udaltsov

	* symbols/level5: using normal level5 keysyms
	* rules/compat/ln_s.sh, rules/compat/lnv_s.sh, rules/compat/ml1_s.sh,
	rules/compat/ml1v1_s.sh, rules/compat/ml1v_s.sh, rules/compat/ml_s.sh,
	rules/compat/mlv_s.sh: fixed build process, thanks to Oswald
	Buddenhagen

2008-06-22  Sergey Udaltsov

	* symbols/tj: sorted and fixed tj layout,
	http://bugs.freedesktop.org/show_bug.cgi?id=16448

2008-06-12  Sergey Udaltsov

	* rules/base.o_s.part, rules/base.xml.in, symbols/keypad: added
	keypad:phone_hex, http://bugs.freedesktop.org/show_bug.cgi?id=16298

2008-06-09  Sergey Udaltsov

	* rules/base.xml.in, symbols/us: added us(chr),
	http://bugs.freedesktop.org/show_bug.cgi?id=16283

2008-06-06  Sergey Udaltsov

	* geometry/pc: removed unneeded space,
	http://bugs.freedesktop.org/show_bug.cgi?id=16258

2008-06-04  Sergey Udaltsov

	* rules/base.xml.in, symbols/ru: added ru(sah),
	http://bugs.freedesktop.org/show_bug.cgi?id=15872

2008-06-01  Sergey Udaltsov

	* rules/base.xml.in, rules/base.lists.part, symbols/inet: added
	microsoft7000, http://bugs.freedesktop.org/show_bug.cgi?id=16087
	* keycodes/xfree86, rules/base.m_g.part, rules/base.m_k.part,
	rules/base.m_s.part, rules/base.xml.in: added model thinkpadz60,
	http://bugs.freedesktop.org/show_bug.cgi?id=15999

2008-05-31  Sergey Udaltsov

	* symbols/gb, symbols/hu: fixed utf8

2008-05-31  Sergey Udaltsov

	* symbols/ru: fixed some includes, from common to winkeys (broken in
	previous release)

2008-05-30  Sergey Udaltsov

	* rules/base.xml.in, symbols/ca: added ca(kut),
	http://bugs.freedesktop.org/show_bug.cgi?id=16048

2008-05-27  Sergey Udaltsov

	* symbols/inet: WWW is mapped to I02, because of some changes in
	kernel or X server (on nx9020),
	http://bugs.freedesktop.org/show_bug.cgi?id=7310
	* symbols/us: fixed one-handed dvorak variants (dropped second group),
	http://bugs.freedesktop.org/show_bug.cgi?id=5659
	* symbols/fi: returned nbsp to 3rd level of space,
	http://bugs.freedesktop.org/show_bug.cgi?id=12764
	* configure.in, NEWS: preparing 1.3

2008-05-12  Sergey Udaltsov

	* rules/base.xml.in, symbols/ro: changed default Romanian variant to
	the right one, http://bugs.freedesktop.org/show_bug.cgi?id=13277

2008-05-09  Sergey Udaltsov

	* rules/compat/variantRename.lst, symbols/ru: default variant is
	winkeys (till Daniel fixes xkbcomp)
	* symbols/ua: small fix, from Andriy

2008-05-01  Sergey Udaltsov

	* po/POTFILES.in, rules/Makefile.am, rules/sgi*, rules/sun*: dropping
	legacy unsupported rules. Confirmed with Alan Coopersmith (Sun
	Microsystems)

2008-04-30  Sergey Udaltsov

	* rules/base.xml.in, symbols/us: added us(dvp),
	http://bugs.freedesktop.org/show_bug.cgi?id=15727

2008-04-29  Sergey Udaltsov

	* symbols/ca: fixed ca(shs),
	http://bugs.freedesktop.org/show_bug.cgi?id=15756

2008-04-23  Sergey Udaltsov

	* symbols/es: revert broken idea about dead tilde,
	http://bugs.freedesktop.org/show_bug.cgi?id=9763
	* symbols/latam: revert broken idea about dead tilde,
	http://bugs.freedesktop.org/show_bug.cgi?id=12568

2008-04-22  Sergey Udaltsov

	* rules/base.o_s.part, rules/base.xml.in, symbols/fr, symbols/nbsp,
	types/pc: options for nonbreakspace handling,
	http://bugs.freedesktop.org/show_bug.cgi?id=9529
	* symbols/fi: dropping bad nbsp mapping,
	http://bugs.freedesktop.org/show_bug.cgi?id=12764

2008-04-21  Sergey Udaltsov

	* rules/base.xml.in: fixed some ISO codes

2008-04-19  Sergey Udaltsov

	* symbols/ru, rules/base.xml.in, rules/compat/variantRename.lst:
	changed ru(winkeys) to default
	* rules/base.xml.in: put a lot of country/language info in

2008-04-12  Sergey Udaltsov

	* symbols/it: fixed it(geo),
	https://bugs.freedesktop.org/show_bug.cgi?id=15058

2008-04-07  Sergey Udaltsov

	* symbols/group, rules/base.xml.in, rules/base.o_s.part: added
	group(shift_caps_switch)
	http://bugs.freedesktop.org/show_bug.cgi?id=15383

2008-04-01  Sergey Udaltsov

	* rules/base.xml.in, symbols/gb: added gb(colemak),
	http://bugs.freedesktop.org/show_bug.cgi?id=15303

2008-03-30  Sergey Udaltsov

	* symbols/gn, symbols/ng: fixed unicode sequences,
	http://bugs.freedesktop.org/show_bug.cgi?id=15273
	* rules/base.xml.in, symbols/ua: added ua(homophonic),
	http://bugs.freedesktop.org/show_bug.cgi?id=15240

2008-03-28  Sergey Udaltsov

	* rules/base.o_s.part, rules/base.xml.in, symbols/compose: added
	compose:102, http://bugs.freedesktop.org/show_bug.cgi?id=15246

2008-03-22  Sergey Udaltsov

	* symbols/fr: fixed fr(oss_nodeadkeys),
	http://bugs.freedesktop.org/show_bug.cgi?id=15140

2008-03-06  Sergey Udaltsov

	* rules/base.lists.part, symbols/ca, symbols/fr: added ca(olpc),
	removed fr(olpc), http://bugs.freedesktop.org/show_bug.cgi?id=14749

2008-03-03  Sergey Udaltsov

	* rules/base.lists.part, symbols/fr: added fr(olpc),
	http://bugs.freedesktop.org/show_bug.cgi?id=14749
	* symbols/lv: fixed lv accented characters,
	http://bugs.freedesktop.org/show_bug.cgi?id=14765
	* rules/base.lists.part, symbols/it: added it(olpc),
	http://bugs.freedesktop.org/show_bug.cgi?id=14793

2008-03-01  Sergey Udaltsov

	* rules/base.lists.part, rules/base.m_s.part, rules/base.xml.in,
	symbols/inet: reorganizing keyboard in symbols/inet. Some models are
	now implemented as "virtual" (by rules only).
	http://bugs.freedesktop.org/show_bug.cgi?id=14665

2008-02-28  Sergey Udaltsov

	* rules/base.xml.in, symbols/in: added in(jhelum), other indian fixes,
	http://bugs.freedesktop.org/show_bug.cgi?id=14595
	* symbols/jp: small fix,
	http://bugs.freedesktop.org/show_bug.cgi?id=8648

2008-02-16  Sergey Udaltsov

	* symbols/cz, symbols/sk: dropping KPDL mapping,
	http://bugs.freedesktop.org/show_bug.cgi?id=14479

2008-02-12  Sergey Udaltsov

	* keycodes/sun, symbols/sun_vndr/us, rules/base.ml_s.part,
	rules/base.xml.in: sun type6 kbd,
	http://bugs.freedesktop.org/show_bug.cgi?id=13664

2008-02-05  Sergey Udaltsov

	* symbols/af: fixed AE09 in af(olpc-ps),
	http://bugs.freedesktop.org/show_bug.cgi?id=14379

2008-02-04  Sergey Udaltsov

	* symbols/kh, rules/base.lists.part: added kh(olpc),
	http://bugs.freedesktop.org/show_bug.cgi?id=14376

2008-02-02  Sergey Udaltsov

	* symbols/lt, rules/base.xml.in: added lt(lekp) etc,
	http://bugs.freedesktop.org/show_bug.cgi?id=14096

2008-01-31  Sergey Udaltsov

	* symbols/af, rules/base.xml.in, rules/base.lists.part: changing
	af(olpc-da) to af(olpc-fa),
	http://bugs.freedesktop.org/show_bug.cgi?id=14319
	* symbols/in: fixed space in in(olpc),
	http://bugs.freedesktop.org/show_bug.cgi?id=14224

2008-01-30  Sergey Udaltsov

	* symbols/ca, rules/base.xml.in: adding ca(shs), closing
	http://bugs.freedesktop.org/show_bug.cgi?id=14308
	* symbols/mn: added mn(olpc),
	http://bugs.freedesktop.org/show_bug.cgi?id=14307
	* symbols/tr: fixed Turkish layouts,
	http://bugs.freedesktop.org/show_bug.cgi?id=14286
	* symbols/es, rules/base.xml.in: added es(ast),
	http://bugs.freedesktop.org/show_bug.cgi?id=14277
	* symbols/am, rules/base.lists.part: added am(olpc),
	http://bugs.freedesktop.org/show_bug.cgi?id=14226
	* symbols/af: fixed some keysyms,
	http://bugs.freedesktop.org/show_bug.cgi?id=14309

2008-01-29  Sergey Udaltsov

	* NEWS, configure.in: preparing release 1.2

2008-01-24  Sergey Udaltsov

	* symbols/af, symbols/ara, symbols/et, symbols/group, symbols/in,
	symbols/kz, symbols/np, symbols/pk, symbols/ru, symbols/th,
	symbols/us: separating group(olpc), closing
	http://bugs.freedesktop.org/show_bug.cgi?id=14225

2008-01-21  Sergey Udaltsov

	* symbols/gr: Polytonic Greek: Use new keysyms for dead psili and
	dasia, http://bugs.freedesktop.org/show_bug.cgi?id=13275

2008-01-11  Sergey Udaltsov

	* rules/base.lists.part, symbols/in: added in(olpc), by Bernardo
	Innocenti

2008-01-07  Sergey Udaltsov

	* geometry/thinkpad, keycodes/xfree86, rules/base.lists.part,
	rules/base.m_g.part, rules/base.m_k.part, rules/base.xml.in,
	symbols/inet: added thinkpad60 model (with geometry),
	https://bugs.freedesktop.org/show_bug.cgi?id=13954

2008-01-05  Sergey Udaltsov

	* symbols/us: add (left,right)singlequotemark to us(-altgr)-intl
	keymap, https://bugs.freedesktop.org/show_bug.cgi?id=13935

2008-01-04  Sergey Udaltsov

	* symbols/inet, rules/base.lists.part, rules/base.xml.in: adding BTC
	6301URF, https://bugs.freedesktop.org/show_bug.cgi?id=13913
	* symbols/macintosh_vndr/fr: added nodeadkeys,
	https://bugs.freedesktop.org/show_bug.cgi?id=13934

2008-01-03  Sergey Udaltsov

	* symbols/pl, rules/base.xml.in: added pl(ru_phonetic_dvorak),
	https://bugs.freedesktop.org/show_bug.cgi?id=13900

2008-01-02  Sergey Udaltsov

	* symbols/ro, rules/base.xml.in: small fixes for Romanian visible
	strings from
	https://bugs.freedesktop.org/show_bug.cgi?id=13277
	* rules/base.xml.in, rules/compat/variantRename.lst, symbols/fr,
	symbols/ge: moving ge(azerty_tscapo) to fr(geo), since that layout is
	only used in France, closing
	https://bugs.freedesktop.org/show_bug.cgi?id=13644
	* symbols/ara: remove presentation forms from Arabic layout,
	https://bugs.freedesktop.org/show_bug.cgi?id=13894

2007-12-31  Sergey Udaltsov

	* symbols/ro, rules/base.xml.in, rules/compat/variantRename.lst:
	temporarily (partially) reverting
	https://bugs.freedesktop.org/show_bug.cgi?id=13277

2007-12-27  Sergey Udaltsov

	* rules/base.o_s.part, rules/base.xml.in, symbols/capslock: adding xkb
	option caps:swapescape,
	https://bugs.freedesktop.org/show_bug.cgi?id=13824

2007-12-26  Sergey Udaltsov

	* symbols/ee, rules/base.xml.in: adding ee(us), polishing eurosign
	usage in ee, https://bugs.freedesktop.org/show_bug.cgi?id=13799

2007-12-25  Sergey Udaltsov

	* symbols/eurosign, rules/base.xml.in, rules/base.o_s.part: add
	eurosign(4)

2007-12-23  Sergey Udaltsov

	* symbols/inet, rules/base.xml.in: add logiultrax model,
	https://bugs.freedesktop.org/show_bug.cgi?id=13028
	* symbols/me, rules/base.xml.in: use Latin as default Montenegro
	variant, https://bugs.freedesktop.org/show_bug.cgi?id=13777
	* symbols/inet, keycodes/evdev: Kill off the I211 key in evdev

2007-12-17  Sergey Udaltsov

	* keycodes/sun, rules/base.m_k.part, rules/base.ml_s.part,
	symbols/sun_vndr/cs, symbols/sun_vndr/cz, symbols/sun_vndr/de,
	symbols/sun_vndr/dk, symbols/sun_vndr/fr, symbols/sun_vndr/gb,
	symbols/sun_vndr/gr, symbols/sun_vndr/it, symbols/sun_vndr/jp,
	symbols/sun_vndr/ko, symbols/sun_vndr/nl, symbols/sun_vndr/no,
	symbols/sun_vndr/pl, symbols/sun_vndr/ru, symbols/sun_vndr/sw,
	symbols/sun_vndr/tr, symbols/sun_vndr/tuv, symbols/sun_vndr/tw,
	symbols/sun_vndr/us: added sun type 6 support,
	https://bugs.freedesktop.org/show_bug.cgi?id=13664

2007-12-10  Sergey Udaltsov

	* symbols/inet: fixed thinkpad,
	https://bugs.freedesktop.org/show_bug.cgi?id=13461

2007-12-08  Sergey Udaltsov

	* symbols/inet, rules/base.xml.in, rules/base.lists.part: added
	fscaa1667g model, thanks to Matthew W. S. Bell
	* symbols/gr: updated greek symbols,
	https://bugs.freedesktop.org/show_bug.cgi?id=13570

2007-11-30  Sergey Udaltsov

	* symbols/us: small olpc fix
	* symbols/inet: introducing nav_common and media_nav_common,
	https://bugs.freedesktop.org/show_bug.cgi?id=13461

2007-11-21  Sergey Udaltsov

	* symbols/np, rules/base.lists.part: added np(olpc)
	* symbols/et, rules/base.lists.part: added et(olpc)
	* symbols/in: small fix in in(ben_probhat),
	https://bugs.freedesktop.org/show_bug.cgi?id=12038

2007-11-20  Sergey Udaltsov

	* symbols/af, symbols/kz, symbols/ng, rules/base.xml.in: OLPC fixes
	from Bernardo
	* symbols/pk, rules/base.xml.in: fixing pk(ara) - it is not default

2007-11-18  Sergey Udaltsov

	* symbols/ro, rules/base.xml.in, rules/compat/variantRename.lst:
	ro(comma), ro(academic) --> ro(cedilla), ro(std_cedilla),
	https://bugs.freedesktop.org/show_bug.cgi?id=13277

2007-11-17  Sergey Udaltsov

	* symbols/ua, rules/base.xml.in: added ua(unicode)

2007-11-15  Sergey Udaltsov

	* symbols/olpc, keycodes/es: small OLPC fixes

2007-11-14  Sergey Udaltsov

	* symbols/inet, keycodes/evdev: revert #12203
	https://bugs.freedesktop.org/show_bug.cgi?id=12227

2007-11-01  Sergey Udaltsov

	* symbols/fi, rules/base.xml.in: swapping fi(basic) and fi(kotoistus),
	https://bugs.freedesktop.org/show_bug.cgi?id=12764

2007-10-28  Sergey Udaltsov

	* symbols/ara, symbols/us, symbols/es, symbols/us, symbols/ng: OLPC
	fixlets

2007-10-23  Sergey Udaltsov

	* symbols/ru, rules/base.xml.in: added ru(kom),
	https://bugs.freedesktop.org/show_bug.cgi?id=12893

2007-10-21  Sergey Udaltsov

	* symbols/us, rules/base.xml.in: added us(dvorak-intl),
	https://bugs.freedesktop.org/show_bug.cgi?id=12867
	* symbols/macintosh_vndr/dk: dk(macbookpro),
	https://bugs.freedesktop.org/show_bug.cgi?id=12716

2007-10-19  Sergey Udaltsov

	* symbols/tr, rules/base.xml.in: added tr(intl),
	https://bugs.freedesktop.org/show_bug.cgi?id=12856

2007-10-18  Sergey Udaltsov

	* geometry/pc, rules/base.xml.in, rules/compat/base.lists.part,
	symbols/br, symbols/pt: added some br and pt layouts,
	https://bugs.freedesktop.org/show_bug.cgi?id=12816
	* rules/base.xml.in symbols/dk: added dk(dvorak),
	https://bugs.freedesktop.org/show_bug.cgi?id=12837

2007-10-13  Sergey Udaltsov

	* symbols/inet, rules/base.lists.part, rules/base.xml.in: added diNovo
	Edge, https://bugs.freedesktop.org/show_bug.cgi?id=12789

2007-10-10  Sergey Udaltsov

	* rules/base.xml.in, rules/base.m_g.part: added microsoftelite model,
	https://bugs.freedesktop.org/show_bug.cgi?id=12753
	* symbols/fi: fixed fi(kotoistus),
	https://bugs.freedesktop.org/show_bug.cgi?id=12764

2007-10-09  Sergey Udaltsov

	* geometry/microsoft: added "elite" geometry,
	https://bugs.freedesktop.org/show_bug.cgi?id=12753
	* symbols/us: fix for olpc

2007-10-07  Sergey Udaltsov

	* symbols/kz, rules/base.lists.part: added kz(olpc)
	* symbols/pk: fixed pk(olpc)
	* rules/base.xml.in: lost vendors,
	https://bugs.freedesktop.org/show_bug.cgi?id=12719
	* symbols/inet, rules/base.lists.part, rules/base.xml.in: added
	chicony0108 model,
	https://bugs.freedesktop.org/show_bug.cgi?id=6914
	* symbols/de, types/extra: SS hangling,
	https://bugs.freedesktop.org/show_bug.cgi?id=7642

2007-10-04  Sergey Udaltsov

	* symbols/us: s/U.S. English/USA/
	* rules/base.o_s.part, rules/base.xml.in,
	rules/compat/layoutRename.lst, symbols/Makefile.am, symbols/cs,
	symbols/me, symbols/rs, symbols/ba, symbols/hr, symbols/si: splitting
	Serbia and Montenegro 
	https://bugs.freedesktop.org/show_bug.cgi?id=12390

2007-10-02  Sergey Udaltsov

	* symbols/inet: fixing dell inspiron,
	https://bugs.freedesktop.org/show_bug.cgi?id=12653
	* configure.in, rules/Makefile.am, po/ChangeLog: dropping translations
	from base.xml, let apps/libs use .gmo files instead

2007-09-27  Sergey Udaltsov

	* symbols/shift, symbols/Makefile.am, rules/base.o_s.part: added
	shift:breaks_caps, https://bugs.freedesktop.org/show_bug.cgi?id=9546

2007-09-26  Sergey Udaltsov

	* symbols/latam: no dead_tilde,
	https://bugs.freedesktop.org/show_bug.cgi?id=12568
	* rules/base.xml.in, symbols/in: added mal_lalitha, small fixes,
	https://bugs.freedesktop.org/show_bug.cgi?id=12426
	* rules/base.lists.part, rules/base.m_k.part, rules/base.ml_c.part,
	rules/base.ml_s.part, rules/base.xml.in, rules/merge.sh,
	symbols/Makefile.am, symbols/ara, symbols/br, symbols/es,
	symbols/group, symbols/inet, symbols/level3, symbols/ng, symbols/olpc,
	symbols/pk, symbols/ru, symbols/th, symbols/tr, symbols/us: massive
	patch from OLPC project

2007-09-25  Sergey Udaltsov

	* NEWS, configure.in: preparing release 1.1

2007-09-24  Sergey Udaltsov

	* symbols/inet: added extra key for nx9020
	https://bugs.freedesktop.org/show_bug.cgi?id=7310

2007-09-14  Sergey Udaltsov

	* symbols/inet: small fixes in cymotionlinux,
	https://bugs.freedesktop.org/show_bug.cgi?id=7983
	* keycodes/evdev: fixed fake keycodes,
	https://bugs.freedesktop.org/show_bug.cgi?id=12202

2007-09-05  Sergey Udaltsov

	* symbols/inet, geometry/dell, rules/base.m_g.part,
	rules/base.lists.part: adding dell precision m65,
	https://bugs.freedesktop.org/show_bug.cgi?id=7992
	* rules/base.m_g.part: fixed rules for the kinesis keyboard,
	https://bugs.freedesktop.org/show_bug.cgi?id=7991

2007-09-04  Sergey Udaltsov

	* symbols/it, rules/base.xml.in: added strange one, it(geo),
	contributed by Vladimir Sichinava

2007-09-02  Sergey Udaltsov

	* keycodes/evdev, symbols/inet: more evdev keycodes,
	https://bugs.freedesktop.org/show_bug.cgi?id=12227
	https://bugs.freedesktop.org/show_bug.cgi?id=12228

2007-08-29  Sergey Udaltsov

	* keycodes/evdev: updated evdev keycodes,
	https://bugs.freedesktop.org/show_bug.cgi?id=12202
	* keycodes/xfree86, symbols/inet, symbols/pc: display switch &
	backlight control, https://bugs.freedesktop.org/show_bug.cgi?id=12203
	* keycodes/macintosh, rules/base.m_k.part, rules/base.xml.in: adding
	macintosh_hhk model,
	https://bugs.freedesktop.org/show_bug.cgi?id=12091

2007-08-28  Sergey Udaltsov

	* symbols/group, symbols/jp, symbols/la, symbols/level3, symbols/pc,
	symbols/digital_vndr/pc, types/pc: renaming types, giving more
	sensible names

2007-08-27  Sergey Udaltsov

	* keycodes/evdev: missing keycodes for evdev:
	https://bugs.freedesktop.org/show_bug.cgi?id=12167

2007-08-26  Sergey Udaltsov

	* rules/compat/variantRename.lst: fixing dvorak layouts compat rule,
	https://bugs.freedesktop.org/show_bug.cgi?id=12115

2007-08-24  Sergey Udaltsov

	* symbols/us: fixes typos in us(classmate-intl)

2007-08-22  Sergey Udaltsov

	* rules/base.xml.in, symbols/Makefile.am, symbols/cn: adding Tibetan
	layouts, https://bugs.freedesktop.org/show_bug.cgi?id=12088

2007-08-20  Sergey Udaltsov

	* symbols/gr: replacing combining keys with dead keys, temporary hack
	by James Cloos

2007-08-19  Sergey Udaltsov

	* symbols/et: added missing dead "c" key

2007-08-18  Sergey Udaltsov

	* rules/base.lists.part, rules/base.ml_s.part, rules/base.mlv_s.part,
	rules/base.xml.in, symbols/inet, symbols/us: added classmate model
	with specific variants,
	https://bugs.freedesktop.org/show_bug.cgi?id=11955

2007-08-14  Sergey Udaltsov

	* symbols/inet, rules/base.xml.in: added asus_laptop,
	https://bugs.freedesktop.org/show_bug.cgi?id=11936

2007-08-12  Sergey Udaltsov

	* symbols/ru: fixed ebreve in ru(ch),
	http://bugs.freedesktop.org/show_bug.cgi?id=11246
	* rules/base.xml.in: missing Romanian variants added,
	https://bugs.freedesktop.org/show_bug.cgi?id=11945

2007-08-10  Sergey Udaltsov

	* symbols/br, rules/base.m_g.part, rules/base.ml1_s.part,
	rules/base.ml_g.part, rules/base.ml_s.part: Adding br(thinkpad),
	polishing rules a bit,
	https://bugs.freedesktop.org/show_bug.cgi?id=11908

2007-08-07  Sergey Udaltsov

	* symbols/ara: Patch to Arabic keyboard layout,
	http://bugs.freedesktop.org/show_bug.cgi?id=11867

2007-08-03  Sergey Udaltsov

	* symbols/us, rules/base.xml.in: added us(altgr-intl), closing
	http://bugs.freedesktop.org/show_bug.cgi?id=11753

2007-07-30  Sergey Udaltsov

	* symbols/inet, rules/base.lists.part, rules/base.m_s.part,
	rules/base.xml.in: introduced media_common, some Dell/Logitech symbols
	are dead, compatibility rules created, Acer kbds consolidated,
	http://bugs.freedesktop.org/show_bug.cgi?id=11746

2007-07-25  Sergey Udaltsov

	* symbols/inet, rules/base.lists.part, rules/base.m_s.part,
	rules/base.xml.in: consolidating benq keyboards,
	https://bugs.freedesktop.org/show_bug.cgi?id=11713

2007-07-24  Sergey Udaltsov

	* symbols/gn, symbols/Makefile.am, rules/base.xml.in: added Guinea,
	http://bugs.freedesktop.org/show_bug.cgi?id=11702

2007-07-23  Sergey Udaltsov

	* symbols/cd: update Congolese,
	https://bugs.freedesktop.org/show_bug.cgi?id=5500

2007-07-22  Sergey Udaltsov

	* symbols/inet, rules/base.lists.part, rules/base.xml.in: adding
	logiex110 model, https://bugs.freedesktop.org/show_bug.cgi?id=11686

2007-07-20  Sergey Udaltsov

	* symbols/gr: adding pound sign,
	https://bugs.freedesktop.org/show_bug.cgi?id=11608

2007-07-16  Sergey Udaltsov

	* rules/base.o_s.part, rules/base.xml.in, symbols/be, symbols/keypad:
	modularized wang kbd,
	https://bugs.freedesktop.org/show_bug.cgi?id=8852

2007-07-15  Sergey Udaltsov

	* symbols/kpdl, symbols/*, rules/base.xml.in, rules/base.o_s.part:
	introducing separate KPDL handling,
	https://bugs.freedesktop.org/show_bug.cgi?id=11611

2007-07-12  Sergey Udaltsov

	* NEWS: preparing release 1.0

2007-07-10  Sergey Udaltsov

	*  geometry/hhk, rules/base.m_g.part, rules/base.xml.in,
	geometry/Makefile.am: adding hhk geometry,
	https://bugs.freedesktop.org/show_bug.cgi?id=11519

2007-07-09  Sergey Udaltsov

	*  symbols/de: fixed AE12, closing
	https://bugs.freedesktop.org/show_bug.cgi?id=11514

2007-06-29  Sergey Udaltsov

	*  symbols/lk: another fix from
	https://bugs.freedesktop.org/show_bug.cgi?id=11284
	*  symbols/us, rules/base.xml.in: added us(colemak),
	https://bugs.freedesktop.org/show_bug.cgi?id=11416

2007-06-25  Sergey Udaltsov

	*  symbols/Makefile.am, symbols/braille, rules/base.xml.in: added
	Braille layout, https://bugs.freedesktop.org/show_bug.cgi?id=11356

2007-06-18  Sergey Udaltsov

	*  symbols/Makefile.am, symbols/et, rules/base.xml.in: added
	et(basic), part of the OLPC works

2007-06-16  Sergey Udaltsov

	*  symbols/lk: fixed Sinhala, closing
	https://bugs.freedesktop.org/show_bug.cgi?id=11284

2007-06-15  Sergey Udaltsov

	*  symbols/ru, rules/base.xml.in: added ru(cv_latin), closing
	https://bugs.freedesktop.org/show_bug.cgi?id=11246

2007-06-13  Sergey Udaltsov

	*  symbols/ru, rules/base.xml.in: added ru(cv), closing
	https://bugs.freedesktop.org/show_bug.cgi?id=11246
	*  symbols/ge, rules/base.xml.in: added ge(os), again closing
	https://bugs.freedesktop.org/show_bug.cgi?id=8092
	*  symbols/ru, rules/base.xml.in: added ru(udm), closing
	https://bugs.freedesktop.org/show_bug.cgi?id=11257

2007-06-07  Sergey Udaltsov

	*  symbols/in, rules/base.xml.in: added Hindi phonetic,
	https://bugs.freedesktop.org/show_bug.cgi?id=11195

2007-06-06  Sergey Udaltsov

	*  rules/xfree98: fixed nec_vndr, closing
	https://bugs.freedesktop.org/show_bug.cgi?id=11176

2007-05-26  Sergey Udaltsov

	*  rules/base.o_s.part, rules/base.xml.in, symbols/jp: Add
	"NICOLA-F style Backspace" to "Japanese keyboard options", closing
	https://bugs.freedesktop.org/show_bug.cgi?id=11064

2007-05-14  Sergey Udaltsov

	*  rules/base.xml.in, rules/xkb.dtd: introducing vendor into
	configItem

2007-05-13  Sergey Udaltsov

	* symbols/il: replaced backslash with bar, reclosing
	https://bugs.freedesktop.org/show_bug.cgi?id=6375

2007-05-02  Sergey Udaltsov

	* symbols/gr: using Unicode since it is more appropriate for polytonic
	Greek, https://bugs.freedesktop.org/show_bug.cgi?id=10824

2007-04-30  Sergey Udaltsov

	* rules/base.xml.in: make descriptions less technical

2007-04-29  Sergey Udaltsov

	* symbols/us: adding explicit BKSL, closing
	https://bugs.freedesktop.org/show_bug.cgi?id=10811

2007-04-27  Sergey Udaltsov

	* geometry/microsoft: replacing non-defined AE00 with TLDE,
	http://bugzilla.gnome.org/show_bug.cgi?id=429907

2007-04-24  Sergey Udaltsov

	* symbols/ma: fixing alt in Tifinagh, closing
	https://bugs.freedesktop.org/show_bug.cgi?id=10736

2007-04-23  Sergey Udaltsov

	* geometry/pc: fix for abnt2, closing
	https://bugs.freedesktop.org/show_bug.cgi?id=10725
	* symbols/inet, rules/base.lists.part: adding missing logicdo, closing
	https://bugs.freedesktop.org/show_bug.cgi?id=10671

2007-04-11  Sergey Udaltsov

	* symbols/ge, rules/base.xml.in: added/fixed a lot of Georgian
	layouts, closing https://bugs.freedesktop.org/show_bug.cgi?id=3332

2007-04-05  Sergey Udaltsov

	* symbols/se, rules/base.xml.in: added se(svdvorak),
	https://bugs.freedesktop.org/show_bug.cgi?id=10424

2007-04-03  Sergey Udaltsov

	* symbols/cd: fixed Congolese layout one more time,
	https://bugs.freedesktop.org/show_bug.cgi?id=5500

2007-04-01  Sergey Udaltsov

	* symbols/cd: fixed Congolese layout,
	https://bugs.freedesktop.org/show_bug.cgi?id=5500

2007-03-29  Sergey Udaltsov

	* configure.in: improved xkb_base calculation, closing
	https://bugs.freedesktop.org/show_bug.cgi?id=10435

2007-03-13  Sergey Udaltsov

	* configure.in: added Korean translation,
	https://bugs.freedesktop.org/show_bug.cgi?id=10269
	* rules/base.xml.in: s/descr/_descr/g, closing
	https://bugs.freedesktop.org/show_bug.cgi?id=10270

2007-03-06  Sergey Udaltsov

	* rules/base.xml.in, symbols/us: added us(euro), after a very hot
	discussion in the maillist

2007-02-26  Sergey Udaltsov

	* symbols/inet: fixed broken symbol, closing
	https://bugs.freedesktop.org/show_bug.cgi?id=10103
	* compat/misc: fixing copy/paste bug, closing
	https://bugs.freedesktop.org/show_bug.cgi?id=10104

2007-02-25  Sergey Udaltsov

	* rules/base.xml.in, symbols/uz: fixed Uz layout, closing
	https://bugs.freedesktop.org/show_bug.cgi?id=10091
	* symbols/us: added French oe character to us(intl), closing
	https://bugs.freedesktop.org/show_bug.cgi?id=10087

2007-02-12  Sergey Udaltsov

	* rules/base.xml.in, symbols/Makefile.am, symbols/ma: added Tifinagh
	layouts, closing http://bugs.freedesktop.org/show_bug.cgi?id=9950

2007-02-03  Sergey Udaltsov

	* rules/base.ml_g.part, rules/HDR, rules/Makefile.am,
	rules/base.m_g.part: added (model, layout->geometry) section for
	thinkpad, https://bugs.freedesktop.org/show_bug.cgi?id=9864
	* symbols/macintosh_vndr/fr: updated French layout, closing
	https://bugs.freedesktop.org/show_bug.cgi?id=9865

2007-01-27  Sergey Udaltsov

	* symbols/inet, rules/base.lists.part: adding thinkpad media keys,
	closing https://bugs.freedesktop.org/show_bug.cgi?id=9779

2007-01-26  Sergey Udaltsov

	* symbols/es: s/asciitilde/dead_tilde in spanish, closing
	https://bugs.freedesktop.org/show_bug.cgi?id=9763

2007-01-25  Sergey Udaltsov

	* rules/base.xml.in, symbols/am: adding am(phonetic-alt), closing
	https://bugs.freedesktop.org/show_bug.cgi?id=9018

2007-01-11  Sergey Udaltsov

	* symbols/nl, rules/base.xml.in: added nl(std), closing
	https://bugs.freedesktop.org/show_bug.cgi?id=9603
	* symbols/epo, rules/base.xml.in: added epo(legacy), closing
	https://bugs.freedesktop.org/show_bug.cgi?id=9556

2007-01-04  Sergey Udaltsov

	* symbols/ir: settling another licensing issue,
	https://bugs.freedesktop.org/show_bug.cgi?id=9541

2007-01-04  Sergey Udaltsov

	* rules/base.xml.in, rules/base.o_s.part, symbols/ca, symbols/fr,
	symbols/nbsp: adding more nbsp options, closing
	https://bugs.freedesktop.org/show_bug.cgi?id=9529

2007-01-02  Sergey Udaltsov

	* rules/base.xml.in, symbols/pc: getting rid of stupid "default"
	altwin options, closing
	https://bugs.freedesktop.org/show_bug.cgi?id=9470

2006-12-19  Sergey Udaltsov

	* rules/base.o_s.part, rules/base.xml.in, rules/sun.xml.in,
	symbols/level3: adding lv3:ralt_alt, closing
	https://bugs.freedesktop.org/show_bug.cgi?id=9070

2006-12-11  Sergey Udaltsov

	* configure.in: getting rid of bashisms, closing
	https://bugs.freedesktop.org/show_bug.cgi?id=9244
	* symbols/fi: s/NoSymbol/VoidSymbol/, closing
	https://bugs.freedesktop.org/show_bug.cgi?id=9239

2006-12-07  Sergey Udaltsov

	* Makefile.am, rules/Makefile.am, xkbrules.am: getting rid of
	gmakisms, closing https://bugs.freedesktop.org/show_bug.cgi?id=9245
	* Makefile.am: dropping install-compiled target, closing
	https://bugs.freedesktop.org/show_bug.cgi?id=9246

2006-11-20  Sergey Udaltsov

	* symbols/br, keycodes/xfree86: making abnt2 more compatible with
	other keyboards, closing
	https://bugs.freedesktop.org/show_bug.cgi?id=4910
	* rules/base.m_k.part: dropping the special (and stupid) abnt2 rule,
	closing https://bugs.freedesktop.org/show_bug.cgi?id=9097

2006-11-19  Sergey Udaltsov

	* symbols/il, rules/base.xml.in: added il(biblical), closing
	https://bugs.freedesktop.org/show_bug.cgi?id=9002

2006-11-17  Sergey Udaltsov

	* symbols/us: the backslash/bar definition in the us dvorak variant,
	closing https://bugs.freedesktop.org/show_bug.cgi?id=9061
	* symbols/ir: removed problematic copyright notice, with permission of
	Behnam Esfahbod, https://bugs.freedesktop.org/show_bug.cgi?id=4102

2006-11-14  Sergey Udaltsov

	* symbols/altwin: undo invalid Alt mapping done in
	https://bugs.freedesktop.org/show_bug.cgi?id=8996

2006-11-12  Sergey Udaltsov

	* rules/base.o_s.part, rules/base.xml.in, symbols/altwin: adding
	ctrl_win, closing https://bugs.freedesktop.org/show_bug.cgi?id=8996

2006-11-06  Sergey Udaltsov

	* rules/sun.xml.in, rules/Makefile.am, po/POTFILE.in: Added directory
	for sun rules, closing
	http://bugzilla.gnome.org/show_bug.cgi?id=137294

2006-11-02  Sergey Udaltsov

	* symbols/fr: some fixes for alternative layouts, closing
	https://bugs.freedesktop.org/show_bug.cgi?id=8853
	* symbols/fr, rules/base.xml.in: new fr(dvorak*) variants, closing
	https://bugs.freedesktop.org/show_bug.cgi?id=8728

2006-10-28  Sergey Udaltsov

	* rules/base.lists.part, rules/base.xml.in, symbols/inet: added
	logitech_g15 model, closing
	https://bugs.freedesktop.org/show_bug.cgi?id=8803
	* symbols/jp: added LCTL definition,
	https://bugs.freedesktop.org/show_bug.cgi?id=8805

2006-10-26  Sergey Udaltsov

	* rules/base.lists.part, rules/base.xml.in, symbols/inet: added more
	Dell keyboards, closing
	https://bugs.freedesktop.org/show_bug.cgi?id=8761

2006-10-18  Sergey Udaltsov

	* rules/base.lists.part, symbols/macintosh_vndr/Makefile.am,
	symbols/macintosh_vndr/dk, symbols/macintosh_vndr/es,
	symbols/macintosh_vndr/it, symbols/macintosh_vndr/latam,
	symbols/macintosh_vndr/no, symbols/macintosh_vndr/pt,
	symbols/macintosh_vndr/se: missed part from
	https://bugs.freedesktop.org/show_bug.cgi?id=1576
	* rules/base.xml.in, symbols/jp: adding new Japanese layout, changing
	latin to 106, closing
	https://bugs.freedesktop.org/show_bug.cgi?id=8648

2006-10-17  Sergey Udaltsov

	* symbols/macintosh_vndr/dk, symbols/macintosh_vndr/us: adding euro
	sign to mac us and dk, closing
	https://bugs.freedesktop.org/show_bug.cgi?id=8682#add_comment

2006-10-16  Sergey Udaltsov

	* rules/base.m_k.part, rules/base.xml.in, keycodes/Makefile.am,
	keycodes/powerpcps2: removing obsolete powerpcps2 model. Closing
	https://bugs.freedesktop.org/show_bug.cgi?id=8659
	* rules/base.o_s.part, rules/base.xml.in, symbols/group: adding
	grp:lctrl_lshift_toggle, contributed by Alexey Morozov
	<morozov@gorodok.net>
	* symbols/macintosh_vndr/us: Fix <BKSP> in symbols/macintosh_vndr/us,
	closing https://bugs.freedesktop.org/show_bug.cgi?id=8668
	* symbols/level3: assigning mods to keycodes (reverding earlier wrong
	fix), closing https://bugs.freedesktop.org/show_bug.cgi?id=8670

2006-10-13  Sergey Udaltsov

	* xkbrules.am: ability to create .dir files when srcdir != objdir,
	closing https://bugs.freedesktop.org/show_bug.cgi?id=8629

2006-10-12  Sergey Udaltsov

	* symbols/inet, rules/base.lists.part, rules/base.xml.in: added BenQ
	X-730, thanks to Jean-Marc Spaggiari

2006-10-11  Sergey Udaltsov

	* symbols/af, symbols/ba, symbols/hr, symbols/kr, symbols/nbsp,
	symbols/ng, symbols/si, symbols/za: addind missing cvs keyword
	XKeyboardConfig
	* rules/base.ml_s.part, rules/base.xml.in, symbols/jp: normalizing
	Japanese rules/variants, closing
	https://bugs.freedesktop.org/show_bug.cgi?id=8503

2006-10-10  Sergey Udaltsov

	* symbols/in: fixed Devangari (default) layout, closing
	https://bugs.freedesktop.org/show_bug.cgi?id=4949
	* configure.in: removing hardcoded prefix, closing
	https://bugs.freedesktop.org/show_bug.cgi?id=8448
	* symbols/it, added EuroSign to italian mac layout, closing
	https://bugs.freedesktop.org/show_bug.cgi?id=1576

2006-10-09  Sergey Udaltsov

	* symbols/inet,rules/base.xml.in: adding benqa800 model, closing
	https://bugs.freedesktop.org/show_bug.cgi?id=8574

2006-10-09  Sergey Udaltsov

	* NEWS, configure.in: preparing 0.9

2006-10-09  Sergey Udaltsov

	* tests/*: tests now run alphabetically, a bit of xslt tweaking
	* symbols/altwin: Alt keys should be mapped on two shift levels,
	undoing previous fix, as requested in
	https://bugs.freedesktop.org/show_bug.cgi?id=8571
	* symbols/level3: mapping Mod5 to keycode rather than to keysym,
	hopefully fixing https://bugs.freedesktop.org/show_bug.cgi?id=8572
	* symbols/us,symbols/latin: fixing quotes, closing
	https://bugs.freedesktop.org/show_bug.cgi?id=8122

2006-10-07  Sergey Udaltsov

	* types/complete, types/default: putting "numpad" after "extra"
	hopefully fixes https://bugs.freedesktop.org/show_bug.cgi?id=8402

2006-10-04  Sergey Udaltsov

	* symbols/fi: s/micron/dead_micron, closing
	https://bugs.freedesktop.org/show_bug.cgi?id=8494

2006-10-03  Sergey Udaltsov

	* symbols/macintosh_vndr/gb, symbols/gb: adding missing Euro
	character, closing https://bugs.freedesktop.org/show_bug.cgi?id=5227
	* symbols/bt, symbols/fr, symbols/np: fixing typos, closing
	https://bugs.freedesktop.org/show_bug.cgi?id=8495
	* symbols/ch, symbols/de, symbols/dk, symbols/es, symbols/no,
	symbols/pt, symbols/se, symbols/us: optimized mac variants, overwrite
	old de and ch mac variants, closing
	https://bugs.freedesktop.org/show_bug.cgi?id=8491

2006-10-01  Sergey Udaltsov

	* rules/base.xml.in, symbols/Makefile.am, symbols/ng: added Nigerian
	layouts, closing https://bugs.freedesktop.org/show_bug.cgi?id=8467
	* symbols/dk, symbols/es, symbols/fi, symbols/fr, symbols/gb,
	symbols/is, symbols/it, symbols/nl, symbols/no, symbols/pt,
	symbols/se, symbols/us, rules/base.xml.in: adding mac variants,
	closing https://bugs.freedesktop.org/show_bug.cgi?id=8465

2006-09-30  Sergey Udaltsov
	
	* rules/base.o_s.part, rules/base.xml.in, symbols/Makefile.am,
	symbols/nbsp: adding nbsp:* options, closing
	https://bugs.freedesktop.org/show_bug.cgi?id=8451

2006-09-29  Sergey Udaltsov
	
	* rules/base.xml.in: added keypad:* options, closing
	https://bugs.freedesktop.org/show_bug.cgi?id=8240

2006-09-28  Sergey Udaltsov
	
	* geometry/thinkpad: fix for geometry, closing
	https://bugs.freedesktop.org/show_bug.cgi?id=8419

2006-09-24  Sergey Udaltsov
	
	* symbols/am, rules/base.xml.in: added am(eastern), am(western),
	am(eastern-alt), closing
	https://bugs.freedesktop.org/show_bug.cgi?id=8404
	* rules/base.ml_s.part: macbooks should use the vendor symbols, if
	possible, closing
	https://bugs.freedesktop.org/show_bug.cgi?id=8385
	* rules/base.o_s.part, rules/base.xml.in, symbols/fr, symbols/keypad:
	added more French variants, new options, closing
	https://bugs.freedesktop.org/show_bug.cgi?id=8240

2006-09-18  Sergey Udaltsov
	
	* keycodes/macintosh, rules/HDR, rules/Makefile.am,
	rules/base.m_k.part, rules/base.o_k.part, rules/base.xml.in: split
	"good" and "bad" apple keycodes, closing
	https://bugs.freedesktop.org/show_bug.cgi?id=8242

	* rules/base.lists.part, rules/base.m_s.part, symbols/inet,
	symbols/level3: lv3:enter_switch added, closing
	https://bugs.freedesktop.org/show_bug.cgi?id=8324

	* symbols/ara: added ara(buckwalter), closing
	https://bugs.freedesktop.org/show_bug.cgi?id=8198

	* symbols/in: fixed layout, Unicode-related bug, closing
	https://bugs.freedesktop.org/show_bug.cgi?id=8203

	* geometry/pc, rules/base.ml1_s.part, rules/base.ml_s.part,
	rules/compat/ml1_s.sh, rules/compat/ml1v1_s.sh,
	rules/compat/ml1v_s.sh, rules/compat/ml_s.sh, rules/compat/mlv_s.sh,
	symbols/pc: getting rid of pc101/102/104 legacy. Breaking XkbSymbols
	again, https://bugs.freedesktop.org/show_bug.cgi?id=8321

2006-09-17  Sergey Udaltsov
	
	symbols/keypad, symbols/pc, symbols/us, symbols/macintosh_vndr/*,
	rules/base.m_t.part, rules/base.ml1_s.part, rules/base.ml_s.part,
	rules/base.o_t.part, rules/base.xml.in, rules/merge.sh: reorganized
	Mac stuff, thanks to Denis,
	https://bugs.freedesktop.org/show_bug.cgi?id=8280

	* symbols/pc: modularized numpad stuff,
	https://bugs.freedesktop.org/show_bug.cgi?id=8312
	
2006-09-10  Sergey Udaltsov

	rules/base.list.part, symbols/inet: added 2 models, thanks to
	Valery V. Inozemtsev

2006-09-06  Sergey Udaltsov

	* rules/altwin: mapping LALT to Mod4 modifier,
	https://bugs.freedesktop.org/show_bug.cgi?id=8068

2006-09-05  Sergey Udaltsov

	* rules/base.lists.part: adding missing kbds, reordering a bit
	https://bugs.freedesktop.org/show_bug.cgi?id=7816

	* geometry/ibm_vnd, configure.in, rules/base.m_g.part: getting rid of
	ibm_vndr geometry, fixing rules,
	https://bugs.freedesktop.org/show_bug.cgi?id=7990

	* symbols/gb: s/ralt_switch/ralt_switch_multikey
	https://bugs.freedesktop.org/show_bug.cgi?id=7674

	* rules/base.mlv_s.part: fixing mac rule for nodeadkeys,
	https://bugs.freedesktop.org/show_bug.cgi?id=8123

	* rules/base.ml_s.part: s/old_macintosh/macintosh_old/g,
	https://bugs.freedesktop.org/show_bug.cgi?id=8128

2006-09-04  Sergey Udaltsov

	* rules/base.lists.part, rules/base.m_g.part, rules/base.m_k.part,
	rules/base.m_s.part, rules/base.ml1_s.part, rules/base.ml_s.part,
	rules/base.mlv_s.part: fixing lists,
	https://bugs.freedesktop.org/show_bug.cgi?id=7817

	* symbols/cd, symbols/gr, symbols/il, symbols/jp, symbols/la,
	symbols/lk, symbols/ru, symbols/ca: fixing types, on per-group basis,
	https://bugs.freedesktop.org/show_bug.cgi?id=8121

	* symbols/level3: adding level3:ralt_switch_multikey,
	https://bugs.freedesktop.org/show_bug.cgi?id=7674

2006-09-03  Sergey Udaltsov

	* symbols/vn: getting rid of digits (1 and 2 shift levels),
	https://bugs.freedesktop.org/show_bug.cgi?id=7807

	* rules/base.xml.in: s/guillemot/guillemet/, closing
	https://bugs.freedesktop.org/show_bug.cgi?id=8116

2006-09-02  Sergey Udaltsov

	* symbols/lt, rules/base.xml.in: added lt(ibm)
	https://bugs.freedesktop.org/show_bug.cgi?id=3841

	* symbols/hr: reverted Croatian
	https://bugs.freedesktop.org/show_bug.cgi?id=8019

2006-09-01  Sergey Udaltsov

	* symbols/ru, rules/base.xml.in: added Ossetian, closing
	https://bugs.freedesktop.org/show_bug.cgi?id=8092

	* symbols/ir, symbols/iq, rules/base.xml.in: added Kurdish Arabic-Latin

2006-08-31  Sergey Udaltsov

	* geometry/macintosh, keycodes/macintosh, keycodes/xfree86,
	rules/base.lists.part, rules/base.m_g.part, rules/base.m_k.part,
	rules/base.m_s.part, rules/base.ml_s.part, rules/base.xml.in,
	symbols/inet: Added Macbook stuff, partially closing
	https://bugs.freedesktop.org/show_bug.cgi?id=8068

	* symbols/group, rules/base.o_s.part: added group:alt_caps_toggle
	https://bugs.freedesktop.org/show_bug.cgi?id=8047

2006-08-02  Sergey Udaltsov

	* symbols/inet, keycodes/evdev: updated evdev
	https://bugs.freedesktop.org/show_bug.cgi?id=7631

2006-07-30  Sergey Udaltsov

	* symbols/pl: added pl(csb)
	https://bugs.freedesktop.org/show_bug.cgi?id=7693

2006-07-29  Sergey Udaltsov

	* symbols/bt: fixed Bhutan
	https://bugs.freedesktop.org/show_bug.cgi?id=7556

	* symbols/us: added dvorak-classic, closing
	https://bugs.freedesktop.org/show_bug.cgi?id=7503

	* symbols/inet: added acer_c300, closing
	https://bugs.freedesktop.org/show_bug.cgi?id=6361

2006-07-29  Sergey Udaltsov

	* symbols/lk: updated Sinhala, thanks to Harshula

2006-07-10  Sergey Udaltsov

	* symbols/de: added Mac variants, closing
	https://bugs.freedesktop.org/show_bug.cgi?id=6671

2006-07-04  Sergey Udaltsov

	* symbols/ch: fixed KPDL in ch(de_mac), patch from
	https://bugs.freedesktop.org/show_bug.cgi?id=6960

2006-07-02  Sergey Udaltsov

	* rules/base.xml.in: fixed mismatch between directory and symbols/inet
	file.
	https://bugs.freedesktop.org/show_bug.cgi?id=7398
	
	* symbols/ro: fixed Romanian academic
	https://bugs.freedesktop.org/show_bug.cgi?id=7393
	
2006-06-28  Sergey Udaltsov

	* keycodes/evdev: pc105 compatiliby, closing
	https://bugs.freedesktop.org/show_bug.cgi?id=7347

2006-06-25  Sergey Udaltsov

	* rules/base.xml.in, geometry/pc, symbols/inet: added Dell Lattitude,
	https://bugs.freedesktop.org/show_bug.cgi?id=6894

	* symbols/inet, rules/base.xml.in: added 2 new layouts, closing
	https://bugs.freedesktop.org/show_bug.cgi?id=7325

	* symbols/np: added Nepali, closing
	https://bugs.freedesktop.org/show_bug.cgi?id=6373

2006-06-25  Sergey Udaltsov

	* geometry/pc, rules/base.lists.part, rules/base.m_g.part,
	rules/base.xml.in, symbols/kr: updated Korean layouts/geometry
	https://bugs.freedesktop.org/show_bug.cgi?id=7316

2006-06-22  Sergey Udaltsov

	* symbols/inet: fixing double RaiseVolume, closing
	https://bugs.freedesktop.org/show_bug.cgi?id=7095

2006-06-14  Sergey Udaltsov

	* symbols/mt, rules/base.xml.in: fixed the US variant group name
	* symbols/gh: fixed 'D' key, closing
	https://bugs.freedesktop.org/show_bug.cgi?id=7216

2006-06-13  Sergey Udaltsov

	* symbols/level5, compat/level5: replacing F21-F23 with explicit
	hexadecimal values of XK_ISO_Level5_*. So for next months people could
	have Canadian layout fixed and, at the same time, do not have to
	upgrade xorg. Closing https://bugs.freedesktop.org/show_bug.cgi?id=4411

	* symbols/ch, symbols/inet, symbols/base.xml.in: added mac stuff from
	https://bugs.freedesktop.org/show_bug.cgi?id=6960

2006-06-13  Sergey Udaltsov

	* symbols/mt: fixed mt(us), closing
	https://bugs.freedesktop.org/show_bug.cgi?id=1411

2006-06-10  Sergey Udaltsov

	* symbols/level5, compat5/level5: better working Canadian
	layout, but not complete yet

2006-06-01  Sergey Udaltsov

	* symbols/am: fixed comma in Armenian, closing
	https://bugs.freedesktop.org/show_bug.cgi?id=7080

2006-05-28  Sergey Udaltsov

	* symbols/inet,rules/base.xml.in,rules/base.lists.part: 
	added Logitech Cordless Desktop LX-300
	https://bugs.freedesktop.org/show_bug.cgi?id=5609

2006-05-28  Sergey Udaltsov

	* rules/base.ml_c: fixed compat for jp layout, closing
	https://bugs.freedesktop.org/show_bug.cgi?id=4002

2006-05-17  Sergey Udaltsov

	* symbols/inet: fixed power_g5, partially closing
	https://bugs.freedesktop.org/show_bug.cgi?id=6960

2006-05-13  Sergey Udaltsov

	* symbols/fi: added fi(kotoistus)
	https://bugs.freedesktop.org/show_bug.cgi?id=6901

2006-05-05  Sergey Udaltsov

	* symbols/de: added de(neo)
	https://bugs.freedesktop.org/show_bug.cgi?id=6837

2006-05-04  Sergey Udaltsov

	* symbols/inet: fixed cymotionlinux, closing
	https://bugs.freedesktop.org/show_bug.cgi?id=6828

2006-05-04  Sergey Udaltsov

	* rules/base.xml.in,symbols/iq,symbols/in,symbols/sy: added Kurdish, 
	closed https://bugs.freedesktop.org/show_bug.cgi?id=6159
	one more time

2006-04-20  Sergey Udaltsov

	* keycodes/evdev: added LSGT, closing
	https://bugs.freedesktop.org/show_bug.cgi?id=6674

2006-04-19  Sergey Udaltsov

	* symbols/macintosh_vndr/(be,de,ch): use keypad(comma)

2006-04-19  Sergey Udaltsov

	* rules/*, keymap/sgi_vndr/*: shift_toggle -> shifts_toggle,
	fixing https://bugs.freedesktop.org/show_bug.cgi?id=5078

2006-04-08  Sergey Udaltsov

	* keycodes/xfree86,symbols/br: fixed abnt2 keymap and layout
	https://bugs.freedesktop.org/show_bug.cgi?id=4910

2006-04-08  Sergey Udaltsov

	* geometry/macintosh: fixed mac geometry
	https://bugs.freedesktop.org/show_bug.cgi?id=4714

2006-04-05  Sergey Udaltsov

	* rules/base.xml.in, changed PC-98xx Series to Japan,
	https://bugs.freedesktop.org/show_bug.cgi?id=5591

2006-04-04  Sergey Udaltsov

	* symbols/compose,rules/base.xml.in,rules/base.o_s.part: added
	compose(lwin)
	https://bugs.freedesktop.org/show_bug.cgi?id=2396

2006-04-04  Sergey Udaltsov

	* symbols/inet,rules/base.xml.in: added Logitech diNovo
	https://bugs.freedesktop.org/show_bug.cgi?id=1681

2006-04-04  Sergey Udaltsov

	* symbols/inet: fixed Logitech Access Keyboard
	https://bugs.freedesktop.org/show_bug.cgi?id=1018

2006-04-04  Sergey Udaltsov

	* symbols/pt: added LSGT
	https://bugs.freedesktop.org/show_bug.cgi?id=970

2006-04-02  Sergey Udaltsov

	* symbols/be, rules/base.xml.in: added 'be(wang)'
	https://bugs.freedesktop.org/show_bug.cgi?id=6474

2006-03-28  Sergey Udaltsov

	* symbols/cd, symbols/Makefile.am: added 'cd'
	https://bugs.freedesktop.org/show_bug.cgi?id=5500

2006-03-27  Sergey Udaltsov

	* keycodes/macintosh,keymap/macintosh,rules/base.m_k.part: fixed
	Macintosh F13-F15, closed 
	https://bugs.freedesktop.org/show_bug.cgi?id=6399

2006-03-25  Sergey Udaltsov

	* symbols/inet: fixed cymotion,
	https://bugs.freedesktop.org/show_bug.cgi?id=3541

2006-03-25  Sergey Udaltsov

	* symbols/il,rules/compat/variantRename.lst: generalized 'basic', 
	removed si1452, closed 
	https://bugs.freedesktop.org/show_bug.cgi?id=6375

2006-03-23  Sergey Udaltsov

	* symbols/group: another attempt to fix unfamous
	RAlt problem, reported in ubuntu:
	https://launchpad.net/distros/ubuntu/+source/xkeyboard-config/+bug/35845
	Now all types are specified for Group1, to make it consistent
	
2006-03-22  Sergey Udaltsov

	* rules/base.xml.in,symbols/tr: added Kurdish, closed
	https://bugs.freedesktop.org/show_bug.cgi?id=6159
	
2006-03-22  Sergey Udaltsov

	* rules/base.xml.in: added missing Logitech models, fixed
	https://bugs.freedesktop.org/show_bug.cgi?id=6350
	
2006-03-21  Sergey Udaltsov

	* symbols/kr: added Korean layout, closing
	https://bugs.freedesktop.org/show_bug.cgi?id=6323

2006-03-21  Sergey Udaltsov

	* types/pc,symbols/level3: another attempt to fix unfamous
	RAlt problem, reported in ubuntu:
	https://launchpad.net/distros/ubuntu/+source/xkeyboard-config/+bug/35845

2006-03-17  Sergey Udaltsov

	* symbols/inet, rules/base*: added Acer Ferrari 4K
	https://bugs.freedesktop.org/show_bug.cgi?id=5259

2006-03-16  Sergey Udaltsov

	* symbols/ee: improved ee(dvorak), closing
	https://bugs.freedesktop.org/show_bug.cgi?id=4568

2006-03-05  Sergey Udaltsov

	* configure.in, NEWS, Changelog:Preparing release 0.8

2006-02-26  Sergey Udaltsov

	* symbols/es, rules/base.xml.in: added es(cat), closing
	https://bugs.freedesktop.org/show_bug.cgi?id=6047

2006-02-25  Alan Coopersmith 

	* symbols/sun_vndr/*, compat/japan, compat/mousekeys,
	geometry/sun:
	massive update from Sun, see
	https://bugs.freedesktop.org/show_bug.cgi?id=5725
	
2006-02-24  M. Emal Alekozai <memala@gmx.net>

	* symbols/af, symbols/Makefile.am, rules/base.xml:
	added Afghan, closing
	https://bugs.freedesktop.org/show_bug.cgi?id=6013

2006-02-15  Zephaniah E. Hull  <warp@aehallh.com>

	* keycodes/Makefile.am:
	* keycodes/evdev:
	* rules/base.m_k.part:
	Add the evdev keyboard data files. Closing
	https://bugs.freedesktop.org/show_bug.cgi?id=5903

2006-02-21 svu

	* symbols/inet: Fixed inet(armada)
	https://bugzilla.redhat.com/bugzilla/show_bug.cgi?id=5893
	
2006-02-21 svu

	* symbols/hr: Fixed hr(us)
	https://bugzilla.redhat.com/bugzilla/show_bug.cgi?id=3807
	
2006-02-01 svu

	* rules/compat/layoutRename.lst: Added cz_qwerty compat rule
	https://bugzilla.redhat.com/bugzilla/show_bug.cgi?id=177362
	
2006-01-31 svu

	* symbols/us: Added single-handed dvoraks
	https://bugs.freedesktop.org/show_bug.cgi?id=5659
	
2006-01-22 svu

	* types/level5: Fixed ScrollLock behaviour
	https://bugs.freedesktop.org/show_bug.cgi?id=5635
	
2006-01-15 svu

	* symbols/bd: Corrected Bangladesh layout, closed
	https://bugs.freedesktop.org/show_bug.cgi?id=5480
	
2006-01-14 svu

	* rules/base.ml_*.part: Japanese layouts are nec_vndr/jp, for
	consistency
	
2006-01-14 svu

	* symbols/macintosh_vnd/is: some cosmetic stuff and some info, closing
	https://bugs.freedesktop.org/show_bug.cgi?id=5597
	
2006-01-14 svu

	* rules/base.lists.part: extended non-latin list, closing
	https://bugs.freedesktop.org/show_bug.cgi?id=5590

2006-01-11 svu

	* rules/base*part: improved stuff for non-AT keyboards, closing
	https://bugs.freedesktop.org/show_bug.cgi?id=5507

2006-01-10 svu

	* geometry/pc: fixed geometry, closed
	https://bugs.freedesktop.org/show_bug.cgi?id=5568

2006-01-08 svu

	* symbols/gh: added Ghana layout, closed
	https://bugs.freedesktop.org/show_bug.cgi?id=5497

2006-01-06 svu

	* symbols/ad: added Catalan layout, closed
	https://bugs.freedesktop.org/show_bug.cgi?id=5526

2006-01-01 svu

	* symbols/in: fixed ben_probhat, closed
	https://bugs.freedesktop.org/show_bug.cgi?id=1012

2005-12-31 svu

	* symbols/ru, rules/base.xml.in: added
	Tatar, closing https://bugs.freedesktop.org/show_bug.cgi?id=4818

2005-12-31 svu

	* symbols/kh, rules/base.xml.in, symbols/Makefile.am: added
	Khmer, closing https://bugs.freedesktop.org/show_bug.cgi?id=5389

2005-12-31 svu

	* symbols/epo, rules/base.xml.in, symbols/Makefile.am: added
	Esperanto, closing https://bugs.freedesktop.org/show_bug.cgi?id=5454

2005-12-30 svu

	* symbols/ctrl: expanding Caps a bit, closing
	https://bugs.freedesktop.org/show_bug.cgi?id=3193

2005-12-20 svu

	* symbols/hu: returned def_dot (instead of def_comma, really
	eliminated)
	
2005-12-10 svu

	* symbols/compat/layoutRename.lst: added en_US

2005-12-01 svu

	* symbols/inet, rules/base.xml.in: added Inspiron 6000 keys, closed
	https://bugs.freedesktop.org/show_bug.cgi?id=5195

2005-12-01 svu

	* symbols/inet: HUGE redesign of the inet file. Major reorganization
	of Logitech keyboard. HUGE thanks to Fr?d?ric BOITEUX

2005-11-26 svu

	* symbols/group, symbols/level3, compat/level5, compat/misc:
	Fixing problem with level3(ralt) and group(alts_toggle).
	Now "us,ru,se" works ok.

2005-10-20 svu

	* symbols/inet, rules:
	adding Dell USB Multimedia Keybard, closing
	https://bugs.freedesktop.org/show_bug.cgi?id=4826

2005-10-17 svu

	* symbols, types, compat, rules:
	adding 5th level and beyond, trying to hack 1-group Canadian layout

2005-10-11 svu

	* symbols/macintosh_vndr/fr: update French Macintosh keyboard, closed
	https://bugs.freedesktop.org/show_bug.cgi?id=2870

2005-10-10 svu

	* symbols/za, rules/base.xml.in: added South Afrika, closed
	https://bugs.freedesktop.org/show_bug.cgi?id=2856

2005-10-09 svu

	* symbols/inet: expanded Inspiron definition, closed
	https://bugs.freedesktop.org/show_bug.cgi?id=4071

2005-10-07 svu

	* symbols/hu: fixed comma issue, closed
	https://bugs.freedesktop.org/show_bug.cgi?id=4693

2005-10-04 svu

	* symbols/by, rules/base.xml.in: added by(latin), closed
	https://bugs.freedesktop.org/show_bug.cgi?id=4576
	
2005-10-04 svu

	* symbols/gr: added keypad(comma), closed
	https://bugs.freedesktop.org/show_bug.cgi?id=3538

2005-10-02 svu

	* symbols/se:
	updating svorak, closing
	https://bugs.freedesktop.org/show_bug.cgi?id=3635

2005-10-02 svu

	* rules/base.lists.part, rules/base.xml.in, 
	symbols/inet:
	adding Genius Comfy, closing
	https://bugs.freedesktop.org/show_bug.cgi?id=2275

2005-10-02 svu

	* rules/Makefile.am, rules/HDR, 
	rules/base.l1o_s.part, rules/base.l2o_s.part,
	rules/base.l3o_s.part, rules/base.l4o_s.part:
	adding "layout + option -> symbols" rules,
	for properly maingating RAlt as AltGr + alts_toggle
	IMPORTANT: REQUIRES FIXING XORG

2005-10-02 svu

	* rules/base.xml.in, symbols/ee:
	added Estonian Dvorak, closed
	https://bugs.freedesktop.org/show_bug.cgi?id=4568

2005-10-02 svu

	* rules/base.xml.in, symbols/inet, rules/base.lists.part:
	Added eMachines m68xx notebooks keyboards, closed
	https://bugs.freedesktop.org/show_bug.cgi?id=4000

2005-10-01 svu

	* rules/base.xml.in, symbols/inet, rules/base.lists.part:
	Added SILVERCREST Multimedia Wireless Keyboard, closed
	https://bugs.freedesktop.org/show_bug.cgi?id=4217

2005-09-30 svu

	* rules/compat/layoutRename.lst:
	added us_intl, fixed https://bugs.freedesktop.org/show_bug.cgi?id=4642

2005-09-30 svu

	* po/sl.po:
	Slovenian translation

2005-09-22 svu

	* rules/base.xml.in, rules/base.o_s.part, symbols/compose:
	adding CapsLock as Compose, closing
	https://bugs.freedesktop.org/show_bug.cgi?id=4548

2005-09-22 svu

	* rules/Makefile.am, rules/merge.sh
	fixing merging in env where srcdir != objdir, closing
	https://bugs.freedesktop.org/show_bug.cgi?id=4547
	
2005-09-22 svu

	* rules/base.xml.in, symbols/kz:
	change Cyr to Rus
	
2005-09-21 svu

	* rules/base.ml_s.part:
	IMPORTANT: NO MORE 2-GROUP CANADIAN DEFAULT CONFIGURATION

2005-09-21 svu

	* symbols/kz, symbols/Makefile.am, rules/base.xml.in:
	added Kazakh, fixing
	https://bugs.freedesktop.org/show_bug.cgi?id=4497

2005-09-20 svu

	* symbols/macintoch_vndr/ch:
	Updated de_CH, from
	https://bugs.freedesktop.org/show_bug.cgi?id=4520

2005-09-20 svu

	* symbols/mk, rules/base.xml.in:
	removing controversal 'FYROM'

2005-09-14 svu

	* symbols/inet, rules/base.xml.in rules/base.lists.part: 
	Added Cherry CyBo@rd USB-Hub. Thanks to Paul Egan
	Fixed https://bugs.freedesktop.org/show_bug.cgi?id=4498

2005-09-14 svu

	* symbols/cs: a bit of cleanup by Denis

2005-09-13 svu

	* configure.in: added Finnish translation

2005-09-04 svu

	* symbols/no:
	fixed no(dvorak), closing
	https://bugs.freedesktop.org/show_bug.cgi?id=4397

2005-09-04 svu

	* rules/base.xml.in, symbols/inet:
	adding Power G5

2005-09-04 svu

	* rules/base.xml.in, symbols/ro:
	Fixing Romanian, closing
	https://bugs.freedesktop.org/show_bug.cgi?id=371

2005-09-04 svu

	* rules/base.xml.in, symbols/lk:
	No TSCII/INSCRIPT in Sri Lanka, 
	according to <hash@jayasolutions.cjb.net>

2005-08-25 svu

	* rules/base.xml.in:
	Control -> Ctrl everywhere, for consistency sake

2005-08-25 svu

	* rules/base.xml.in, symbols/cs:
	Serbia -> Serbia and Montenegro

2005-08-25 svu

	* configure.in, po/sr@Latn.po:
	adding sr@Latn translation, thanks to Danilo

2005-08-24 svu

	* configure.in:
	preparing 0.6

2005-08-24 svu

	* rules/base.xml.in, symbols/mk, 
	rules/compat/layoutRename.lst:
	Move Macedonian to country-based

2005-08-23 svu

	* rules/base.xml.in, symbols/ba, 
	symbols/si, symbols/cs, symbols/hr:
	Major Balkanian revolution by Danilo Segan. GREAT THANKS to him.

2005-08-22 svu

	* rules/base.xml.in, symbols/mv:
	Moved Dhivehi to Maldives, fixed #3716

2005-08-22 svu

	* rules/compat/layoutRename.lst:
	fixed http://bugzilla.ubuntu.com/show_bug.cgi?id=13919

2005-08-16 svu

	* rules/base.xml.in, symbols/ir:
	fixed https://bugs.freedesktop.org/show_bug.cgi?id=4102

2005-08-11 svu

	* symbols/jp, symbols/pc:
	fixed https://bugs.freedesktop.org/show_bug.cgi?id=847

2005-08-07 svu

	* symbols/bg:
	fixed https://bugs.freedesktop.org/show_bug.cgi?id=4010

2005-08-06 svu

	* Makefile.am:
	Allowing multiple compatibility symlinks (xfree86,xorg).
	Thanks to Daniel Stone for the feedback

2005-08-06 svu

	* Makefile.am:
	Fixing the xkbcomp symlink creation
	Thanks to Daniel Stone for the feedback

2005-08-04 svu

	* Makefile.am, configure.in, xkbrules.am:
	Taking nice ideas from xkbdata. 
	Thanks to Daniel Stone for his knowledge of autofoo

2005-08-04 svu

	* symbols/in, symbols/lk,
	rules/base.xml.in, rules/compat/variantRename.lst:
	a bit reogranizing tamil stuff

2005-08-03 svu

	* symbols/ie, rules/base.xml.in, rules/compat/variantRename.lst:
	getting rid of laptop variants in 'ie'

2005-08-02 svu

	* symbols/in, rules/base.xml.in, rules/compat/variantRename.lst:
	moving 'mal_plusnum' to 'mal'

2005-08-01 svu

	* symbols/il, symbols/hr, symbols/tj:
	fixing two-group layouts

2005-08-01 svu

	* symbols, rules:
	putting syr to sy, dzo to bt

2005-07-31 svu

	* symbols, rules:
	putting smi to no, fi, se

2005-07-31 svu

	* symbols, rules:
	putting Syriac to Syria (setting 'ara' as default)

2005-07-31 svu

	* symbols, rules:
	putting Devangari, Gurmukhi into 'in'

2005-07-31 svu

	* symbols, rules:
	changing 'lao' to 'la'

2005-07-31 svu

	* symbols, rules:
	putting Inuktitut into 'ca'

2005-07-31 svu

	* symbols, rules:
	putting Ogham into 'ie'. Cleaning it up.

2005-07-29 svu

	* symbols, rules:
	reorganizing Asian layouts, round #1

2005-07-25 svu

	* symbols/tr:
	fixed Turkish, according to
	https://bugs.freedesktop.org/show_bug.cgi?id=2558

2005-07-25 svu

	* symbols/hr:
	added belowdot, abovedot, in relation to 
	https://bugs.freedesktop.org/show_bug.cgi?id=475

2005-07-24 svu

	* symbols/div,
	symbols/Makefile.am,
	rules/base.xml.in: adding Dhivehi, fixing
	https://bugs.freedesktop.org/show_bug.cgi?id=3716

2005-07-23 svu

	* symbols/es,
	rules/base.xml.in:
	adding Spanish dvorak, pointer from
	https://bugs.freedesktop.org/show_bug.cgi?id=2344

2005-07-21 svu

	* symbols/sun_vndr/us,
	rules/sun,
	keycodes/sun,
	geometry/sun: adding more keyboards, fixing
	https://bugs.freedesktop.org/show_bug.cgi?id=2037

2005-07-20 svu

	* symbols/ru, 
	symbols/us, 
	symbols/se, 
	symbols/ua, 
	rules/base.xml.in: 
	sorting out Russian layout, fixing (without 3rd and 4th groups)
	https://bugs.freedesktop.org/show_bug.cgi?id=2582

2005-07-15 svu

	* symbols/inet, rules/base.xml.in: 
	added Cherry CyMotion Linux, fixed
	https://bugs.freedesktop.org/show_bug.cgi?id=3789

2005-07-02 svu

	* symbols/nl: fixed Dutch layout

2005-06-17 svu

	* symbols/pl: added AB10 to qwertz
	https://bugs.freedesktop.org/show_bug.cgi?id=3298

2005-06-17 svu

	* symbols/inet, rules/base.xml.in: added logiultrax,
	https://bugs.freedesktop.org/show_bug.cgi?id=3523

2005-04-17 svu

	* symbols/tam, rules/base.xml.in: changed default for Tamil,
	https://bugs.freedesktop.org/show_bug.cgi?id=2971

2005-04-02 svu

	* symbols/de, rules/base.xml.in: added de(dvorak),
	https://bugs.freedesktop.org/show_bug.cgi?id=2681

2005-03-10 svu

	* po/Makefile.am: adding POTFILES* into the dist
	* Makefile.am, rules/Makefile.am: adding DISTCLEANFILES

2005-03-09 svu

	* symbols/us: fixing dvorak,
	https://bugs.freedesktop.org/show_bug.cgi?id=2641

2005-02-05 svu

	* configure.in, NEWS: preparing 0.5

2005-02-03 svu

	* symbols/srp, types/extra: replaced SERBIAN_ALPHABETIC with 
	FOUR_LEVEL_ALPHABETIC, as Danilo requested. Also, SERBIAN_CAPS 
	renamed to SEPARATE_CAPS_AND_SHIFT_ALPHABETIC.

2005-01-21 svu

	* rules/base.lists.part,
	rules/base.xml.in,
	symbols/inet: addin my own Acer Travelmate 800 keyboard
	(based on acerhk kernel module).

2005-01-21 svu

	* symbols/gr: a bit more order in group name (needed for 'basic' but 
	not for 'bare'

2005-01-20 svu

	* symbols/hr: added missing keymapping, 
	fixed https://bugs.freedesktop.org/show_bug.cgi?id=2325

2005-01-19 svu

	* symbols/us: removed illegal 'hidden' attribute from the default layout

2005-01-18 svu

	* symbols/cz, rules/base.xml.in: fixed the Czech layout,
	https://bugs.freedesktop.org/show_bug.cgi?id=2319

2005-01-16 svu

	* symbols, rules/base.xml.in: HUGE commit - adjusting the group names
	according to the descriptions. 
	Also, some layouts were missing the default variants - added one.
	Also, some default variants were listed in the variantLists - now they are removed.

2005-01-06 svu

	* symbols/am, rules/base.xml.in: Removing old Armenian layout,
	fixing http://bugs.freedesktop.org/show_bug.cgi?id=2226

2004-12-22 svu

	* symbols: massive patch for the group names (by Denis Barbier)
	* rules/base.xml.in: first iteration, match the country names with 
	the group names

2004-12-21 02:07  svu

	* po/el.po,
	configure.in: Greek translation

2004-12-20 20:30  svu

	* symbols/inet,
	rules/base.lists.part,
	rules/base.xml.in: added A4Tech KBS-8, thanks to olo at force dot sk.
	fixed https://bugs.freedesktop.org/show_bug.cgi?id=2113

2004-12-10 00:30  svu

	* symbols/inet: removed keyboard names from the group names,
	fixed https://bugs.freedesktop.org/show_bug.cgi?id=2044

2004-12-08 00:30  svu

	* symbols/mkd, 
	rules/base.xml.in,
	rules/compat/layoutRename.lst,
	rules/compat/Makefile.am: Macedonian is now language-based, 
	not country-based. Compatibility rule added.

2004-12-04 01:40  svu

	* symbols/mk, rules/base.xml.in: small fix for Makedonian

2004-12-03 00:40  svu

	* configure.in, Makefile.am, compiled: some cleanup in the
	build process

2004-11-29 19:00  svu

	* symbols/sin: Small patch for Sinhala from Harshula

2004-11-14 22:14  svu

	* symbols/sin: Small patch for Sinhala from Harshula

2004-10-31 01:20  svu

	* symbols/ca, rules/base.xml.in: added fr-dvorak, thanks to
	Jonathan Bastien-Filiatrault

2004-10-29 01:15  svu

	* symbols/am: fixed phonetic layout, bug
	http://freedesktop.org/bugzilla/show_bug.cgi?id=1714

2004-10-29 00:55  svu

	* rules/base.xml.in, rules/base.lists.part, symbols/inet: 
	Added Cherry CyMotion Master XPress, fixed 
	http://freedesktop.org/bugzilla/show_bug.cgi?id=1715

2004-10-26 21:08  svu

	* symbols/Makefile.am, symbols/kg, rules/base.xml.in: added 
	Kyrgyz, thanks to Yury Fedorov

2004-10-12 18:45  svu

	* symbols/Makefile.am, symbols/sin, rules/base.xml.in: added 
	Sinhalese, thanks to Harshula Jayasuriya

2004-10-10 23:59  svu

	* po/: af.po, az.po, bg.po, cs.po, da.po, fr.po, hu.po, nl.po,
	  ru.po, sk.po, sq.po, sr.po, sv.po, tr.po, uk.po, zh_CN.po: update
	  from TP

2004-10-09 19:34  svu

	* symbols/: mal, mao, mm, mn, mt, nl, ogam, ori, pc, pl, pt, ru,
	  sk, smi, srvr_ctrl, syr, tam, tel, th, tr, ua, urd, us: adding
	  the keyword

2004-10-09 18:40  svu

	* symbols/: jp, kan, lao, latam, latin, level3, lt, lv: adding the
	  keyword

2004-10-09 18:35  svu

	* symbols/: deva, dzo, ee, es, eurosign, fo, fr, gb, ge, gr, guj,
	  guru, ie, iku, il, inet, ir, is, it: adding the keyword

2004-10-09 18:29  svu

	* symbols/: al, altwin, am, ara, az, be, ben, bg, by, capslock, ch,
	  compose, ctrl, cz: adding the keyword

2004-10-09 18:26  svu

	* symbols/: ca, uz, vn: adding the keyword

2004-10-09 18:23  svu

	* symbols/: ca, uz, vn: fixing
	  https://freedesktop.org/bugzilla/show_bug.cgi?id=1566

2004-10-09 00:31  svu

	* symbols/ch: fixing
	  https://freedesktop.org/bugzilla/show_bug.cgi?id=1562

2004-10-09 00:20  svu

	* symbols/ca: fixing
	  https://freedesktop.org/bugzilla/show_bug.cgi?id=1563

2004-10-08 21:55  svu

	* symbols/hu: fixing
	  https://freedesktop.org/bugzilla/show_bug.cgi?id=1561

2004-09-29 23:25  svu

	* symbols/macintosh_vndr/: Makefile.am, is: Added Icelandic layout
	  to the Macintosh group

2004-09-28 00:00  svu

	* NEWS, configure.in: preparing 0.4

2004-09-18 01:00  svu

	* BUGS, rules/base.xml.in: David noticed small glitches in
	  base.xml.in

2004-09-16 01:11  svu

	* rules/Makefile.am, rules/base.o_s.part, rules/base.xml.in,
	  rules/compat/Makefile.am, rules/compat/base.o_s.part,
	  symbols/group: shift_toggle -> shifts_toggle

2004-09-15 23:20  svu

	* symbols/group: make the ctrsl_toggle consistend with the others

2004-09-14 20:54  svu

	* symbols/ba: more commas

2004-09-14 20:38  svu

	* symbols/: mk, srp: more commas

2004-09-14 20:14  svu

	* symbols/: br, de, dk, fi, hr, hu, keypad, no, pl, ro, se, si:
	  keymap(comma) introduced by Frank

2004-09-13 22:39  svu

	* symbols/tj: new local cvs keyword seems to be ok - no more $Id$

2004-09-13 22:38  svu

	* symbols/tj: trying new local cvs keyword

2004-09-13 19:49  svu

	* symbols/ara, symbols/bg, symbols/by, symbols/capslock,
	  symbols/deva, symbols/fo, symbols/guj, symbols/guru, symbols/iku,
	  symbols/il, symbols/ir, symbols/kan, symbols/lao, symbols/mk,
	  symbols/mm, symbols/mt, symbols/ori, symbols/sk, symbols/srp,
	  symbols/tel, compat/README, compat/ledcaps, compat/lednum,
	  compat/ledscroll, docs/README.config, geometry/README,
	  geometry/dell, geometry/everex, geometry/keytronic,
	  geometry/kinesis, geometry/microsoft, geometry/northgate,
	  geometry/sgi_vndr/O2, geometry/sgi_vndr/indigo,
	  geometry/sgi_vndr/indy, keycodes/README, keycodes/aliases,
	  keymap/README, keymap/sgi_vndr/cz, keymap/sgi_vndr/sk,
	  rules/README, symbols/macintosh_vndr/ch,
	  symbols/macintosh_vndr/es, symbols/macintosh_vndr/fi,
	  symbols/macintosh_vndr/fr, symbols/macintosh_vndr/it,
	  symbols/macintosh_vndr/nl, symbols/sun_vndr/usb, types/README,
	  types/basic, types/default, types/numpad: no dummy XFree keyword

2004-09-11 21:41  svu

	* symbols/tj: trying Id

2004-09-09 23:05  svu

	* symbols/: tj: fixing keyword

2004-09-09 23:02  svu

	* symbols/tj: fixing keyword

2004-09-09 22:07  svu

	* symbols/level3: ONE_LEVEL fixing by Frank

2004-09-09 00:01  svu

	* symbols/group: more fair comment

2004-09-08 23:40  svu

	* symbols/level3: they agreed on this

2004-09-08 20:14  svu

	* compat/Makefile.am, rules/base.o_c.part: no more capsled traces

2004-09-07 23:58  svu

	* symbols/level3: restoring for a while, till guys make agreement

2004-09-07 23:16  svu

	* symbols/mn: just for sync:)

2004-09-07 21:51  svu

	* po/ru.po: updated translation

2004-09-07 21:50  svu

	* rules/base.xml.in: small polish of the option descriptions

2004-09-07 20:56  svu

	* symbols/: al, az, be, br, ca, cz, de, dk, dzo, ee, es, fi, fo,
	  fr, gb, hr, hu, is, it, latam, level3, lt, mt, nl, no, pt, ro,
	  se, si, sk, smi, srp, tr, us, vn: changing to ralt_switch

2004-09-07 20:39  svu

	* rules/: base.o_s.part, sgi, sun: small fixes, thanks to Frank

2004-09-07 20:33  svu

	* symbols/urd: forgotten to add

2004-09-06 00:59  svu

	* rules/base.xml.in, symbols/Makefile.am: Adding Urdu layout,
	  thanks to Zaeem Arshad

2004-09-04 22:39  svu

	* compat/Makefile.am, compat/basic, compat/group_led,
	  compat/ledcaps, compat/lednum, compat/leds, compat/ledscroll,
	  compat/misc, rules/base.o_c.part, rules/base.o_s.part,
	  rules/base.xml.in, symbols/Makefile.am, symbols/capslock,
	  symbols/group, symbols/lock: reorganizing indicators, thanks to
	  Frank Murphy

2004-08-28 02:04  svu

	* symbols/compose, rules/base.o_s.part, rules/base.xml.in: adding
	  RCtrl as Compose

2004-08-27 23:57  svu

	* symbols/us: thanks to Frank, he noticed two default variants in
	  the us layout

2004-08-27 19:20  svu

	* rules/: base.o_s.part, base.xml.in: meta-info about eurosign

2004-08-27 02:23  svu

	* symbols/: Makefile.am, eurosign: added eurosign

2004-07-25 14:55  svu

	* Makefile.am, mkinstalldirs: fixing mkinstalldirs

2004-07-24 00:42  svu

	* rules/Makefile.am: minor fix for the minor bug detected by
	  distcheck

2004-07-23 22:21  svu

	* TODO: up2date

2004-07-23 22:00  svu

	* NEWS, configure.in: preparing 0.3

2004-07-23 00:11  svu

	* rules/: HDR, Makefile.am, compat/.cvsignore, compat/Makefile.am,
	  compat/lnv_s.sh, compat/ml1v1_s.sh: HURRAY!!! Rules are working!
	  Am I cool or what?

2004-07-22 02:03  svu

	* rules/HDR: fixing the header for MLV

2004-07-21 02:21  svu

	* rules/: HDR, Makefile.am, base.mlv_s.part, base.mvl_s.part,
	  compat/.cvsignore, compat/Makefile.am, compat/ln_s.sh,
	  compat/ml1_s.sh, compat/ml_s.sh, compat/mlv_s.sh: variants are
	  there

2004-07-21 01:57  svu

	* rules/: HDR, Makefile.am, compat/.cvsignore, compat/Makefile.am,
	  compat/lnv_s.sh, compat/ml1_s.sh, compat/ml1v_s.sh: a bit more
	  about variants

2004-07-21 01:48  svu

	* rules/: .cvsignore, HDR, Makefile.am, compat/.cvsignore,
	  compat/Makefile.am, compat/lnv_s.sh, compat/variantRename.lst:
	  adding variants - not complete yet

2004-07-21 01:25  svu

	* rules/compat/: Makefile.am, l2_s.sh, l3_s.sh, l4_s.sh, ln_s.sh:
	  single script for the layouts 2-4

2004-07-21 00:02  svu

	* rules/merge.sh: bash is great but sh is standard - and think
	  optimal, dude

2004-07-20 02:57  svu

	* rules/compat/: l2_s.sh, l3_s.sh, l4_s.sh: the extra layouts (2-4)
	  should be ADDED using '+' character

2004-07-20 02:49  svu

	* rules/: base.ml1_c.part, base.ml1_s.part, base.ml_c.part,
	  base.ml_s.part, compat/l2_s.sh, compat/l3_s.sh, compat/l4_s.sh,
	  compat/ml1_s.sh, compat/ml_s.sh: alignment

2004-07-20 02:33  svu

	* rules/compat/: ml1_s.sh, ml_s.sh: little fix

2004-07-20 02:29  svu

	* rules/: HDR, Makefile.am, base.l1_k.part, base.l2_s.part,
	  base.l3_s.part, base.l4_s.part, base.l_k.part, base.m_g.part,
	  base.m_k.part, base.m_s.part, base.m_t.part, base.ml1_c.part,
	  base.ml1_s.part, base.ml_c.part, base.ml_s.part, base.mvl_s.part,
	  base.o_c.part, base.o_s.part, base.o_t.part, merge.sh: Now, we
	  compoze the parts using bash script

2004-07-18 03:54  svu

	* configure.in, rules/.cvsignore, rules/compat/.cvsignore,
	  rules/compat/Makefile.am, rules/compat/base.lists.part,
	  rules/compat/l2_s.sh, rules/compat/l3_s.sh, rules/compat/l4_s.sh,
	  rules/compat/layoutRename.lst, rules/compat/ml1_s.sh,
	  rules/compat/ml_s.sh: starting bundling compatibility parts

2004-07-18 03:44  svu

	* rules/: Makefile.am, base: cleaning a bit before adding the
	  compat directory

2004-07-18 01:56  svu

	* rules/: Makefile.am, base, base.l1_k.part, base.l2_s.part,
	  base.l3_s.part, base.l4_s.part, base.l_k.part, base.lists.part,
	  base.m_g.part, base.m_k.part, base.m_s.part, base.m_t.part,
	  base.ml1_c.part, base.ml1_s.part, base.ml_c.part, base.ml_s.part,
	  base.mvl_s.part, base.o_c.part, base.o_s.part, base.o_t.part:
	  better empty line handling between rule groups

2004-07-18 01:42  svu

	* rules/: Makefile.am, base, base.hdr.part, base.l1_k.part,
	  base.l2_s.part, base.l3_s.part, base.l4_s.part, base.l_k.part,
	  base.lists.part, base.m_g.part, base.m_k.part, base.m_s.part,
	  base.m_t.part, base.ml1_c.part, base.ml1_s.part, base.ml_c.part,
	  base.ml_s.part, base.mvl_s.part, base.o_c.part, base.o_s.part,
	  base.o_t.part: Now, the base rules are composed from microfiles
	  *.part. I see no other way to handle compatibility in a
	  manageable way. Kill me if I know it.

2004-07-09 05:21  daniel

	* ChangeLog, configure.in: * configure.in: Alter with-xkb-base
	  default to $(prefix)/lib/X11/xkb, instead of
	  $(prefix)/X11R6/lib/xkb, which makes --prefix=/usr behave sanely.

2004-07-08 21:40  svu

	* configure.in: getting rid of unnecessary AM_GLIB_GNU_GETTEXT

2004-07-07 22:52  kidcrash

	* ChangeLog: adding required ChangeLog file

2004-07-06 23:44  svu

	* .cvsignore: Anjuta files are not in CVS - and'll never be

2004-07-04 02:00  svu

	* po/ru.po: updating Russian translation

2004-07-04 01:31  svu

	* rules/base.xml.in, symbols/Makefile.am, symbols/cs, symbols/srp:
	  streamlining ex-yu layouts

2004-07-03 03:32  svu

	* rules/base.xml.in, symbols/Makefile.am, symbols/dvorak,
	  symbols/fr, symbols/gb, symbols/no, symbols/pl, symbols/se,
	  symbols/us, po/ru.po: splitting dvorak

2004-07-02 01:59  svu

	* symbols/smi: fixing broken layouts, thanks to my testing scripts

2004-07-02 01:49  svu

	* symbols/: Makefile.am, ara, gr, latam, lv, mal, ogam: fixing
	  broken layouts, thanks to my testing scripts

2004-07-02 00:16  svu

	* po/Makefile.am: adding update-po

2004-07-01 22:28  svu

	* docs/: iso3166.csv, iso639.csv: more fresh version of the
	  standards

2004-07-01 03:01  svu

	* po/ru.po: completing Russian translation - though some things are
	  questionable

2004-07-01 02:59  svu

	* config.rpath, mkinstalldirs: why would I need these files in
	  CVS???

2004-07-01 02:55  svu

	* ABOUT-NLS: empty but very useful file

2004-07-01 02:48  svu

	* Makefile.am, autogen.sh, configure.in, po/Makefile.am,
	  rules/base.xml.in: Starting to fix intltool problem, Danilo just
	  roxx

2004-06-30 23:47  svu

	* rules/base.xml.in, symbols/Makefile.am, symbols/cs, symbols/yu:
	  Changed yu to cs as Danilo advised - but not sure it is ok.
	  Investigating...

2004-06-30 23:25  svu

	* rules/base.xml.in, symbols/Makefile.am, symbols/scc, symbols/srp:
	  Changing scc to srp - as Danilo advised

2004-06-26 01:54  svu

	* BUGS: hopefully fixed Latvian layout

2004-06-26 01:50  svu

	* rules/base.xml.in, symbols/lv: hopefully fixed Latvian layout

2004-06-22 01:11  svu

	* configure.in: trying to set order in the Makefiles list

2004-06-22 00:56  svu

	* Makefile.am, configure.in, autogen.sh: trying to fix intltool -
	  but without much luck

2004-06-20 20:09  svu

	* rules/base.xml.in: fixing shortDescr for Smi

2004-06-20 19:04  svu

	* docs/: iso15924.csv, iso3166.csv, iso3166.txt, iso639.csv,
	  iso639.txt: putting order into standards

2004-06-20 15:36  svu

	* symbols/bg: bad patch application

2004-06-20 15:36  svu

	* rules/base.xml.in: typo in Sami id

2004-06-20 15:22  svu

	* symbols/Makefile.am: Frank forgets to chance Makefile.am:)

2004-06-20 14:57  svu

	* xkeyboard-config.spec.in, rules/base, rules/base.xml.in,
	  docs/Makefile.am, docs/README.symbols, symbols/ar, symbols/ara,
	  symbols/ba, symbols/bs, symbols/dev, symbols/deva, symbols/dz,
	  symbols/dzo, symbols/el, symbols/gr, symbols/gur, symbols/guru,
	  symbols/iku, symbols/iu, symbols/la, symbols/lao, symbols/latam,
	  symbols/lo, symbols/mal, symbols/mao, symbols/mi, symbols/ml,
	  symbols/ogam, symbols/ogham, symbols/sapmi, symbols/scc,
	  symbols/smi, symbols/sr, symbols/tam, symbols/tml: Second phase
	  of i18n. Frank rocks the world:)

2004-06-19 04:34  svu

	* symbols/mk: Macedonia AKA FYROM

2004-06-19 04:32  svu

	* rules/: Makefile.am, base-it.lst, base.lst, sgi.lst, sun.lst,
	  xfree98.lst: lst file is not generated automatically - only
	  base.lst

2004-06-19 04:16  svu

	* rules/: sgi, sun: en_US actually died only now

2004-06-19 04:07  svu

	* symbols/: en_US, sun_vndr/se: en_US actually died only now

2004-06-16 02:07  svu

	* rules/base.xml.in: ISOization, part1

2004-06-16 02:00  svu

	* rules/base.xml.in, symbols/bg, symbols/ch, symbols/el,
	  symbols/il, symbols/mm: ISOization, part1

2004-06-15 22:04  svu

	* rules/base.xml.in: better wording for Urkainian RSTU description

2004-06-15 19:19  svu

	* rules/base.xml.in, symbols/ru, symbols/ua: Added RSTU
	  Ukranian/Russian layouts. Thanks to Andrew Porokhnyak

2004-06-13 23:12  svu

	* symbols/inet: actually adding gyration keyboard

2004-06-13 21:30  svu

	* docs/HOWTO.testing: Forgot to add actual document

2004-06-13 21:21  svu

	* BUGS, rules/base, rules/base.lst, rules/base.xml.in, symbols/am,
	  symbols/inet, symbols/lt, symbols/us: fixing loads of bugs from
	  fd.o bugzilla

2004-06-13 13:28  svu

	* xkeyboard-config.spec.in, docs/Makefile.am: Added HOWTO.testing
	  by Frank Murphy

2004-06-12 02:17  svu

	* symbols/mi: getting rid of pc/

2004-06-12 02:14  svu

	* symbols/mi: getting rid of pc/

2004-06-12 02:06  svu

	* NEWS: Redoing 0.2

2004-06-12 02:05  svu

	* symbols/br: fixing bug 515

2004-06-12 02:01  svu

	* rules/base.xml.in, symbols/Makefile.am, symbols/mi: Added Maori,
	  thanks to John C Barstow

2004-06-12 01:50  svu

	* docs/: iso3166.txt, iso639.txt: just to have standards for
	  reference

2004-06-10 23:58  svu

	* NEWS: Preparing 0.2

2004-06-10 23:51  svu

	* README, configure.in: Preparing 0.2

2004-06-06 04:22  svu

	* xkeyboard-config.spec.in, docs/HOWTO.transition,
	  docs/Makefile.am, rules/Makefile.am: adding HOWTO.transition

2004-05-28 23:59  svu

	* Makefile.am, configure.in: Optional creation of xkbcomp symlink
	  in .../X11/xkb

2004-05-25 22:30  svu

	* NEWS: something to say

2004-05-24 22:15  svu

	* po/xkbdesc.pot: changing the project name

2004-05-24 22:08  svu

	* .cvsignore, Makefile.am, autogen.sh, configure.in,
	  xkbdesc.spec.in, xkeyboard-config.spec.in: changing the project
	  name

2004-05-23 21:01  svu

	* rules/base, rules/base.xml.in, symbols/altwin: Daniel Elstner
	  sent new option for Tux keys

2004-05-18 00:24  svu

	* configure.in: no glib stuff

2004-05-12 13:51  pascal

	* rules/base, symbols/bs: Convert Bosnian keymap to multi-layout
	  compatible form.

2004-05-09 22:26  svu

	* Makefile.am, README.config, README.enhancing, configure.in,
	  xkbdesc.spec.in, docs/.cvsignore, docs/Makefile.am,
	  docs/README.config: reorganization in docs

2004-05-09 21:40  svu

	* TODO, docs/README.enhancing: 2 bits of docs

2004-05-07 19:48  svu

	* po/ru.po: up2date

2004-05-07 19:27  svu

	* rules/base.xml.in, symbols/tr, tests/testLayouts.pl,
	  tests/testOptions.pl, tests/xkbTestFunc.pm: Some small fixes
	  made. Options are now testable as well.

2004-05-06 02:00  svu

	* tests/: listCI2.xsl, testLayouts.pl, testOptions.pl,
	  xkbTestFunc.pm: one more test - but still problems passing it

2004-05-06 01:15  svu

	* configure.in, symbols/mk, tests/testLayouts.pl: Makedonian
	  problem fixed - and BOTH tests are OK

2004-05-06 01:05  svu

	* symbols/digital_vndr/Makefile.am, symbols/digital_vndr/lk,
	  symbols/digital_vndr/pc, symbols/digital_vndr/us,
	  symbols/digital_vndr/vt, symbols/fujitsu_vndr/Makefile.am,
	  symbols/fujitsu_vndr/jp, keycodes/digital_vndr/Makefile.am,
	  keycodes/digital_vndr/lk, keycodes/digital_vndr/pc,
	  keycodes/sgi_vndr/Makefile.am, keycodes/sgi_vndr/indigo,
	  keycodes/sgi_vndr/indy, keycodes/sgi_vndr/iris, keymap/macintosh,
	  keymap/sony, keymap/xfree98, keymap/digital_vndr/Makefile.am,
	  keymap/digital_vndr/us, keymap/sgi_vndr/Makefile.am,
	  keymap/sgi_vndr/be, keymap/sgi_vndr/bg, keymap/sgi_vndr/ca,
	  keymap/sgi_vndr/ch, keymap/sgi_vndr/cz, keymap/sgi_vndr/de,
	  keymap/sgi_vndr/dk, keymap/sgi_vndr/dvorak,
	  keymap/sgi_vndr/en_US, keymap/sgi_vndr/es, keymap/sgi_vndr/fi,
	  keymap/sgi_vndr/fr, keymap/sgi_vndr/gb, keymap/sgi_vndr/hu,
	  keymap/sgi_vndr/it, keymap/sgi_vndr/jp, keymap/sgi_vndr/no,
	  keymap/sgi_vndr/pl, keymap/sgi_vndr/pt, keymap/sgi_vndr/ru,
	  keymap/sgi_vndr/se, keymap/sgi_vndr/sk, keymap/sgi_vndr/th,
	  keymap/sgi_vndr/us, keymap/sun_vndr/Makefile.am,
	  keymap/sun_vndr/de, keymap/sun_vndr/es, keymap/sun_vndr/fi,
	  keymap/sun_vndr/fr, keymap/sun_vndr/no, keymap/sun_vndr/pl,
	  keymap/sun_vndr/ru, keymap/sun_vndr/se, keymap/sun_vndr/uk,
	  keymap/sun_vndr/us, rules/base, rules/base.xml.in,
	  symbols/hp_vndr/Makefile.am, symbols/macintosh_vndr/Makefile.am,
	  symbols/macintosh_vndr/apple, symbols/macintosh_vndr/ch,
	  symbols/macintosh_vndr/de, symbols/macintosh_vndr/dk,
	  symbols/macintosh_vndr/fi, symbols/macintosh_vndr/no,
	  symbols/macintosh_vndr/pt, symbols/macintosh_vndr/se,
	  symbols/macintosh_vndr/us, symbols/nec_vndr/Makefile.am,
	  symbols/sgi_vndr/Makefile.am, symbols/sony_vndr/Makefile.am,
	  symbols/sun_vndr/Makefile.am, symbols/sun_vndr/se,
	  symbols/sun_vndr/us, symbols/xfree68_vndr/Makefile.am,
	  tests/testLayouts.pl, tests/testModels.pl, tests/xkbTestFunc.pm,
	  geometry/digital_vndr/Makefile.am, geometry/digital_vndr/pc,
	  geometry/ibm_vndr/Makefile.am, geometry/ibm_vndr/thinkpad,
	  geometry/sgi_vndr/Makefile.am: Yahoo! Models test pased ok!

2004-05-05 23:32  svu

	* configure.in, symbols/Makefile.am,
	  symbols/digital_vndr/.cvsignore,
	  symbols/digital_vndr/Makefile.am, symbols/digital_vndr/lk,
	  symbols/digital_vndr/pc, symbols/digital_vndr/us,
	  symbols/digital_vndr/vt, symbols/fujitsu_vndr/.cvsignore,
	  symbols/fujitsu_vndr/Makefile.am, symbols/fujitsu_vndr/jp,
	  symbols/fujitsu_vndr/us, symbols/hp_vndr/.cvsignore,
	  symbols/hp_vndr/Makefile.am, symbols/hp_vndr/us,
	  symbols/macintosh_vndr/.cvsignore,
	  symbols/macintosh_vndr/Makefile.am, symbols/macintosh_vndr/ch,
	  symbols/macintosh_vndr/de, symbols/macintosh_vndr/dk,
	  symbols/macintosh_vndr/es, symbols/macintosh_vndr/fi,
	  symbols/macintosh_vndr/fr, symbols/macintosh_vndr/gb,
	  symbols/macintosh_vndr/it, symbols/macintosh_vndr/nl,
	  symbols/macintosh_vndr/no, symbols/macintosh_vndr/pt,
	  symbols/macintosh_vndr/se, symbols/macintosh_vndr/us,
	  symbols/nec_vndr/.cvsignore, symbols/nec_vndr/Makefile.am,
	  symbols/nec_vndr/jp, geometry/Makefile.am,
	  geometry/digital_vndr/.cvsignore,
	  geometry/digital_vndr/Makefile.am, geometry/digital_vndr/lk,
	  geometry/digital_vndr/pc, geometry/digital_vndr/unix,
	  geometry/ibm_vndr/.cvsignore, geometry/ibm_vndr/Makefile.am,
	  geometry/ibm_vndr/thinkpad, geometry/sgi_vndr/.cvsignore,
	  geometry/sgi_vndr/Makefile.am, geometry/sgi_vndr/O2,
	  geometry/sgi_vndr/indigo, geometry/sgi_vndr/indy,
	  keycodes/Makefile.am, symbols/sgi_vndr/.cvsignore,
	  symbols/sgi_vndr/Makefile.am, symbols/sgi_vndr/jp,
	  symbols/sony_vndr/.cvsignore, symbols/sony_vndr/Makefile.am,
	  symbols/sony_vndr/us, symbols/sun_vndr/.cvsignore,
	  symbols/sun_vndr/Makefile.am, symbols/sun_vndr/se,
	  symbols/sun_vndr/us, symbols/sun_vndr/usb,
	  symbols/xfree68_vndr/.cvsignore,
	  symbols/xfree68_vndr/Makefile.am, symbols/xfree68_vndr/amiga,
	  symbols/xfree68_vndr/ataritt, keycodes/digital_vndr/.cvsignore,
	  keycodes/digital_vndr/Makefile.am, keycodes/digital_vndr/lk,
	  keycodes/digital_vndr/pc, keycodes/sgi_vndr/.cvsignore,
	  keycodes/sgi_vndr/Makefile.am, keycodes/sgi_vndr/indigo,
	  keycodes/sgi_vndr/indy, keycodes/sgi_vndr/iris,
	  keymap/Makefile.am, keymap/digital_vndr/.cvsignore,
	  keymap/digital_vndr/Makefile.am, keymap/digital_vndr/us,
	  keymap/sgi_vndr/.cvsignore, keymap/sgi_vndr/Makefile.am,
	  keymap/sgi_vndr/be, keymap/sgi_vndr/bg, keymap/sgi_vndr/ca,
	  keymap/sgi_vndr/ch, keymap/sgi_vndr/cz, keymap/sgi_vndr/de,
	  keymap/sgi_vndr/dk, keymap/sgi_vndr/dvorak,
	  keymap/sgi_vndr/en_US, keymap/sgi_vndr/es, keymap/sgi_vndr/fi,
	  keymap/sgi_vndr/fr, keymap/sgi_vndr/gb, keymap/sgi_vndr/hu,
	  keymap/sgi_vndr/it, keymap/sgi_vndr/jp, keymap/sgi_vndr/no,
	  keymap/sgi_vndr/pl, keymap/sgi_vndr/pt, keymap/sgi_vndr/ru,
	  keymap/sgi_vndr/se, keymap/sgi_vndr/sk, keymap/sgi_vndr/th,
	  keymap/sgi_vndr/us, keymap/sun_vndr/.cvsignore,
	  keymap/sun_vndr/Makefile.am, keymap/sun_vndr/de,
	  keymap/sun_vndr/es, keymap/sun_vndr/fi, keymap/sun_vndr/fr,
	  keymap/sun_vndr/no, keymap/sun_vndr/pl, keymap/sun_vndr/ru,
	  keymap/sun_vndr/se, keymap/sun_vndr/uk, keymap/sun_vndr/us: Ivan
	  found dots are not good for us

2004-05-03 02:33  svu

	* tests/: testLayouts.pl, testModels.pl, xkbTestFunc.pm: The perl
	  code is a bit structured now

2004-05-03 00:48  svu

	* po/ru.po: Russian translation, up2date

2004-05-03 00:48  svu

	* po/xkbdesc.pot: new strings

2004-05-03 00:38  svu

	* rules/: base, base.xml.in: some fixes in rules, more tests pass
	  ok

2004-05-03 00:05  svu

	* rules/base.xml.in, symbols/ch, symbols/mk, tests/testModels.pl:
	  at least variants pass ok with tests

2004-05-01 02:17  svu

	* symbols/: Makefile.am, hu: Hungarian layout added, thanks to
	  Soós

2004-04-30 05:27  pascal

	* rules/base, symbols/Makefile.am, symbols/jp, symbols/mn: Add
	  Japanese and Mongolian layouts.

2004-04-27 23:17  svu

	* rules/base.xml.in: Canadian layout meta-info fixed

2004-04-27 23:13  svu

	* symbols/ge: fixed syntax typo

2004-04-27 22:19  svu

	* rules/base, rules/base.xml.in, symbols/Makefile.am, symbols/fr,
	  symbols/fr-latin9: French layouts are now merged. Thanks to
	  Guylhem for the positive answer

2004-04-26 00:57  svu

	* tests/: listCI2.xsl, testModels.pl: trying to test layouts as
	  well

2004-04-25 20:26  svu

	* tests/: listCIs.xsl, testModels.pl: starting test scripts

2004-04-25 00:37  svu

	* symbols/us: fixing include

2004-04-25 00:17  svu

	* rules/base.xml.in, symbols/Makefile.am, symbols/us: us_intl is
	  returned as alt-intl

2004-04-24 20:29  svu

	* symbols/Makefile.am: new layouts by Ivan should be included into
	  Makefile.am

2004-04-24 13:32  pascal

	* symbols/ca: Remove 'pc' directory name from includes in Canadian
	  keymap.

2004-04-24 12:35  pascal

	* rules/base, symbols/az, symbols/ca, symbols/group, symbols/vn:
	  Add Azeri, Canadian and Vietnamese keymaps.

2004-04-24 02:23  svu

	* rules/base.xml.in, symbols/hr: Croatian US stuff appended

2004-04-24 01:55  svu

	* rules/base, rules/base.xml.in, symbols/Makefile.am, symbols/pl,
	  symbols/pl2: second polish layout is merged

2004-04-24 01:28  svu

	* keymap/macintosh, keymap/sony, keymap/xfree86, keymap/xfree98,
	  rules/base.lst, rules/base.xml.in, symbols/Makefile.am,
	  symbols/ch, symbols/cz, symbols/cz_qwerty, symbols/ge,
	  symbols/ge_la, symbols/ge_ru, symbols/il, symbols/il_phonetic,
	  symbols/lt, symbols/mt, symbols/mt_us, symbols/ro, symbols/se_FI,
	  symbols/se_NO, symbols/se_SE, symbols/sk, symbols/sk_qwerty,
	  symbols/syr, symbols/syr_phonetic, symbols/th, symbols/th_pat,
	  symbols/th_tis, symbols/us_intl: a lot of layouts cleaned up -
	  but way way more to go

2004-04-23 00:46  svu

	* Makefile.am, configure.in, compiled/.cvsignore,
	  compiled/Makefile.am, compiled/README: The 'compiled' directory
	  is really necessary. Even if it is empty

2004-04-22 00:39  svu

	* po/af.po, po/az.po, po/bg.po, po/cs.po, po/da.po, po/fr.po,
	  po/hu.po, po/nl.po, po/ru.po, po/sk.po, po/sq.po, po/sr.po,
	  po/sv.po, po/tr.po, po/uk.po, po/xkbdesc.pot, po/zh_CN.po,
	  rules/Makefile.am, symbols/Makefile.am, symbols/al, symbols/am,
	  symbols/ar, symbols/be, symbols/ben, symbols/br, symbols/by,
	  symbols/ch, symbols/cz, symbols/cz_qwerty, symbols/de,
	  symbols/dk, symbols/dvorak, symbols/ee, symbols/el,
	  symbols/en_US, symbols/es, symbols/fi, symbols/fo, symbols/fr,
	  symbols/fr-latin9, symbols/gb, symbols/ge_la, symbols/hr,
	  symbols/ie, symbols/il, symbols/is, symbols/it, symbols/la,
	  symbols/latin, symbols/lt, symbols/lv, symbols/mk, symbols/ml,
	  symbols/mt, symbols/mt_us, symbols/nl, symbols/no, symbols/ogham,
	  symbols/pc, symbols/pl, symbols/pl2, symbols/pt, symbols/ro,
	  symbols/ru, symbols/sapmi, symbols/se, symbols/se_FI,
	  symbols/se_NO, symbols/se_SE, symbols/si, symbols/sk,
	  symbols/sk_qwerty, symbols/sr, symbols/syr, symbols/syr_phonetic,
	  symbols/th, symbols/tml, symbols/tr, symbols/ua, symbols/us,
	  symbols/us_intl, symbols/uz, symbols/yu: adding Swiss layouts and
	  removing references to pc/ from files

2004-04-21 00:19  svu

	* symbols/: Makefile.am, bs, srvr_ctrl: Bosninan layout was
	  forgotten

2004-04-19 23:57  svu

	* symbols/: Makefile.am, altwin, compose, ctrl, group, inet,
	  keypad, level3, lock: adding all-important option files

2004-04-16 00:58  svu

	* configure.in, xkbdesc.spec.in, rules/Makefile.am: now, the
	  symlinks allow distributors to use their own names for the rules
	  - though not really recommended, we have to be
	  backward-compatible

2004-04-15 00:33  svu

	* COPYING, Makefile.am, xkbdesc.spec.in, po/af.po, po/az.po,
	  po/bg.po, po/cs.po, po/da.po, po/fr.po, po/hu.po, po/nl.po,
	  po/ru.po, po/sk.po, po/sq.po, po/sr.po, po/sv.po, po/tr.po,
	  po/uk.po, po/xkbdesc.pot, po/zh_CN.po: COPYING added - MIT
	  license (thanks to Keithp). Some minor fixes on infrastructure

2004-04-12 00:13  svu

	* .cvsignore, Makefile.am, autogen.sh, configure.in, rules/base,
	  symbols/Makefile.am: First buildable version

2004-04-11 23:03  svu

	* configure.in, keycodes/Makefile.am, keymap/.cvsignore,
	  keymap/Makefile.am, po/af.po, po/az.po, po/bg.po, po/cs.po,
	  po/da.po, po/fr.po, po/hu.po, po/nl.po, po/ru.po, po/sk.po,
	  po/sq.po, po/sr.po, po/sv.po, po/tr.po, po/uk.po, po/xkbdesc.pot,
	  po/zh_CN.po, rules/.cvsignore, rules/Makefile.am,
	  semantics/.cvsignore, semantics/Makefile.am, symbols/.cvsignore,
	  types/.cvsignore, types/Makefile.am: more automake foo - but
	  still far from building the whole thing

2004-04-10 03:22  svu

	* autogen_gnome.sh, keycodes/.cvsignore, keycodes/Makefile.am: more
	  makefiles.am - but still long way to the first build

2004-04-10 03:08  svu

	* Makefile.am, README, README.config, README.enhancing,
	  configure.in, xfree86.xml.in, xfree86_xkb_xml.spec.in, xkb.dtd,
	  xkbdesc.spec.in, compat/.cvsignore, compat/Makefile.am,
	  compat/README, compat/accessx, compat/basic, compat/complete,
	  compat/default, compat/group_led, compat/iso9995, compat/japan,
	  compat/keypad, compat/leds, compat/misc, compat/mousekeys,
	  compat/norepeat, compat/pc, compat/pc98, compat/xfree86,
	  compat/xtest, geometry/.cvsignore, geometry/Makefile.am,
	  geometry/README, geometry/amiga, geometry/ataritt,
	  geometry/chicony, geometry/dell, geometry/everex,
	  geometry/fujitsu, geometry/hp, geometry/keytronic,
	  geometry/kinesis, geometry/macintosh, geometry/microsoft,
	  geometry/nec, geometry/northgate, geometry/pc, geometry/sony,
	  geometry/sun, geometry/winbook, keycodes/README,
	  keycodes/aliases, keycodes/amiga, keycodes/ataritt,
	  keycodes/fujitsu, keycodes/hp, keycodes/ibm, keycodes/macintosh,
	  keycodes/powerpcps2, keycodes/sony, keycodes/sun,
	  keycodes/xfree86, keycodes/xfree98, keymap/README, keymap/amiga,
	  keymap/ataritt, keymap/macintosh, keymap/sony, keymap/xfree86,
	  keymap/xfree98, po/POTFILES.in, po/af.po, po/az.po, po/bg.po,
	  po/cs.po, po/da.po, po/fr.po, po/hu.po, po/nl.po, po/ru.po,
	  po/sk.po, po/sq.po, po/sr.po, po/sv.po, po/tr.po, po/uk.po,
	  po/zh_CN.po, rules/README, rules/base, rules/base-it.lst,
	  rules/base.lst, rules/base.xml.in, rules/sgi, rules/sgi.lst,
	  rules/sun, rules/sun.lst, rules/xfree98, rules/xfree98.lst,
	  rules/xkb.dtd, rules/xml2lst.pl, semantics/basic,
	  semantics/complete, semantics/default, semantics/xtest,
	  symbols/al, symbols/am, symbols/ar, symbols/be, symbols/ben,
	  symbols/bg, symbols/br, symbols/by, symbols/cz,
	  symbols/cz_qwerty, symbols/de, symbols/dev, symbols/dk,
	  symbols/dvorak, symbols/dz, symbols/ee, symbols/el,
	  symbols/en_US, symbols/es, symbols/fi, symbols/fo, symbols/fr,
	  symbols/fr-latin9, symbols/gb, symbols/ge_la, symbols/ge_ru,
	  symbols/guj, symbols/gur, symbols/hr, symbols/ie, symbols/il,
	  symbols/il_phonetic, symbols/ir, symbols/is, symbols/it,
	  symbols/iu, symbols/kan, symbols/la, symbols/latin, symbols/lo,
	  symbols/lt, symbols/lv, symbols/mk, symbols/ml, symbols/mm,
	  symbols/mt, symbols/mt_us, symbols/nl, symbols/no, symbols/ogham,
	  symbols/ori, symbols/pc, symbols/pl, symbols/pl2, symbols/pt,
	  symbols/ro, symbols/ru, symbols/sapmi, symbols/se, symbols/se_FI,
	  symbols/se_NO, symbols/se_SE, symbols/si, symbols/sk,
	  symbols/sk_qwerty, symbols/sr, symbols/syr, symbols/syr_phonetic,
	  symbols/tel, symbols/th, symbols/th_pat, symbols/th_tis,
	  symbols/tj, symbols/tml, symbols/tr, symbols/ua, symbols/us,
	  symbols/us_intl, symbols/uz, symbols/yu, types/README,
	  types/basic, types/cancel, types/caps, types/complete,
	  types/default, types/extra, types/iso9995, types/mousekeys,
	  types/numpad, types/pc: first feed-in of the layouts. The
	  revolution is coming

2004-04-04 02:40  svu

	* configure.in, po/az.po: Azerbaijani translation, thanks to Metin
	  Amiroff

2004-04-04 01:14  svu

	* po/ru.po: Russian translation of the Syriac phonetic

2004-04-04 01:12  svu

	* xfree86.xml.in: Syriac phonetic was not there

2004-03-19 21:37  svu

	* configure.in: some more translations

2004-03-19 21:37  svu

	* po/hu.po: Hungarian one

2004-03-19 21:02  svu

	* po/: af.po, bg.po, cs.po, da.po, fr.po, nl.po, ru.po, sk.po,
	  sq.po, sr.po, sv.po, tr.po, uk.po, zh_CN.po: three new
	  translations

2004-01-20 10:51  svu

	* po/ru.po: corrected tibetian language translation

2004-01-19 14:41  svu

	* po/ru.po: updated Russian translation

2004-01-19 14:41  svu

	* xfree86.xml.in: new items from Ivan

2004-01-19 14:39  svu

	* xslt/xfree86.xsl: bugfix

2004-01-09 14:44  svu

	* po/ru.po: up2date

2004-01-09 14:43  svu

	* xfree86.xml.in: patch from Ivan - new items

2004-01-07 09:32  svu

	* configure.in, po/fr.po: French translation, thanks to Michel
	  Robitaille

2004-01-06 16:20  svu

	* xfree86.xml.in, po/ru.po: updates from Ivan

2004-01-03 14:43  svu

	* po/nl.po: new version, thanks to Elros

2003-12-18 22:43  svu

	* .cvsignore, po/.cvsignore: little cleanup on messages

2003-12-18 22:42  svu

	* Makefile.am, configure.in: little things for the latest intltool

2003-12-18 22:39  svu

	* po/sk.po: Slovak translation, thanks to Zdenko Podobný

2003-12-18 22:38  svu

	* po/da.po: Danish translation, thanks to Ole Laursen

2003-12-18 22:34  svu

	* xfree86.xml.in: One more layout, one more variant, updates from
	  Ivan

2003-12-05 11:37  svu

	* xslt/xfree86.xsl: helper xslt - reduces the resulting file

2003-12-05 10:39  svu

	* configure.in, po/tr.po: Turkish translation added, thanks to
	  Nilgün Belma Bugüner

2003-11-30 02:11  svu

	* configure.in, po/sr.po: Serbian translation added, thanks to
	  Danilo Segan

2003-11-29 04:06  svu

	* configure.in, po/zh_CN.po: Chinese simplified translation, thanks
	  to Funda Wang

2003-11-27 22:57  svu

	* configure.in, po/nl.po: NL translation. Thanks to Elros Cyriatan

2003-11-27 21:19  svu

	* configure.in: added cs translation

2003-11-27 21:15  svu

	* po/cs.po: First non-cyrillic translation. Thanks to Michal
	  Bukovjan

2003-11-25 23:52  svu

	* Makefile.am, NEWS, autogen_gnome.sh, configure.in,
	  xfree86.xml.in, po/.cvsignore, po/Makevars, po/POTFILES.in,
	  po/bg.po, po/ru.po, po/uk.po: Now the project should be buildable
	  and translatable - but please no translations till the English
	  version is approved

2003-11-25 16:35  svu

	* .cvsignore, AUTHORS, Makefile.am, autogen.sh, configure.in,
	  xfree86.xml.in, xfree86_xkb_xml.spec.in, xkb.dtd: first batch of
	  files - but no translation yet

2003-11-24 23:32  svu

	* README: first file in
<|MERGE_RESOLUTION|>--- conflicted
+++ resolved
@@ -1,15 +1,13 @@
-<<<<<<< HEAD
 2008-09-24  Sergey Udaltsov
 
 	* rules/base.xml.in: all descriptions are prefixed with underscore,
 	to make them translatable,
 	http://bugs.freedesktop.org/show_bug.cgi?id=17587
-=======
+
 2008-09-19  Sergey Udaltsov
 
 	* keycodes/evdev, symbols/inet: fixed evdev for abnt2 and jp106
 	http://bugs.freedesktop.org/show_bug.cgi?id=17656
->>>>>>> 710752e4
 
 2008-09-18  Sergey Udaltsov
 
